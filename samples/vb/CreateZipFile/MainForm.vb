--- conflicted
+++ resolved
@@ -1,10 +1,5 @@
-<<<<<<< HEAD
-' SharpZipLibrary samples
+' SharpZipLib samples
 ' Copyright © 2000-2016 AlphaSierraPapa for the SharpZipLib Team
-=======
-' SharpZipLib samples
-' Copyright (c) 2007, AlphaSierraPapa
->>>>>>> 38a032dd
 ' All rights reserved.
 '
 ' Redistribution and use in source and binary forms, with or without modification, are
@@ -39,7 +34,7 @@
 Imports ICSharpCode.SharpZipLib.Zip
 
 Namespace CreateZipFile
-	
+
 	Public Class MainForm
 		Inherits System.Windows.Forms.Form
         Private label2 As System.Windows.Forms.Label
@@ -211,6 +206,6 @@
 
             MessageBox.Show("Operation complete")
         End Sub
-		
+
 	End Class
 End Namespace
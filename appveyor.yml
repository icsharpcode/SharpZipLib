version: '{build}'
image: Visual Studio 2017
configuration:
- Debug
- Release
dotnet_csproj:
  patch: true
  file: '**\*.csproj'
  version: $(VERSION)
  package_version: $(VERSION)
<<<<<<< HEAD
  assembly_version: $(AS_VERSION)
  file_version: $(AS_VERSION)
  informational_version: $(VERSION)
install:
- ps: .\tools\appveyor-install.ps1
=======
  assembly_version: $(BIN_VERSION)
  file_version: $(BIN_VERSION)
  informational_version: $(VERSION)
install:
- ps: tools/appveyor-install.ps1
>>>>>>> 56cbe991
nuget:
  project_feed: true
  disable_publish_on_pr: true
before_build:
- ps: nuget restore ICSharpCode.SharpZipLib.sln
- ps: .\tools\appveyor-docfx-init.ps1
build:
  project: ICSharpCode.SharpZipLib.sln
  publish_nuget: true
  publish_nuget_symbols: true
  verbosity: normal
after_build:
- ps: .\tools\appveyor-docfx-build.ps1
test_script:
<<<<<<< HEAD
- ps: .\tools\appveyor-test.ps1
artifacts:
- path: docs\help\_site
  type: zip
  name: Documentation
=======
- ps: tools/appveyor-test.ps1
>>>>>>> 56cbe991
<|MERGE_RESOLUTION|>--- conflicted
+++ resolved
@@ -8,19 +8,11 @@
   file: '**\*.csproj'
   version: $(VERSION)
   package_version: $(VERSION)
-<<<<<<< HEAD
-  assembly_version: $(AS_VERSION)
-  file_version: $(AS_VERSION)
-  informational_version: $(VERSION)
-install:
-- ps: .\tools\appveyor-install.ps1
-=======
   assembly_version: $(BIN_VERSION)
   file_version: $(BIN_VERSION)
   informational_version: $(VERSION)
 install:
 - ps: tools/appveyor-install.ps1
->>>>>>> 56cbe991
 nuget:
   project_feed: true
   disable_publish_on_pr: true
@@ -35,12 +27,8 @@
 after_build:
 - ps: .\tools\appveyor-docfx-build.ps1
 test_script:
-<<<<<<< HEAD
-- ps: .\tools\appveyor-test.ps1
+- ps: tools\appveyor-test.ps1
 artifacts:
 - path: docs\help\_site
   type: zip
-  name: Documentation
-=======
-- ps: tools/appveyor-test.ps1
->>>>>>> 56cbe991
+  name: Documentation
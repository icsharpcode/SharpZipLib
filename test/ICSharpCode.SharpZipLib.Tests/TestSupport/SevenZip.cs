﻿using System;
using System.Diagnostics;
using System.IO;
using NUnit.Framework;

namespace ICSharpCode.SharpZipLib.Tests.TestSupport
{
	// Helper class for verifying zips with 7-zip
	internal static class SevenZipHelper
	{
		private static readonly string[] possible7zPaths = new[] {
			// Check in PATH
			"7z", "7za",

			// Check in default install location
			Path.Combine(Environment.GetFolderPath(Environment.SpecialFolder.ProgramFiles), "7-Zip", "7z.exe"),
			Path.Combine(Environment.GetFolderPath(Environment.SpecialFolder.ProgramFilesX86), "7-Zip", "7z.exe"),
		};

		private static bool TryGet7zBinPath(out string path7z)
		{
			var runTimeLimit = TimeSpan.FromSeconds(3);

			foreach (var testPath in possible7zPaths)
			{
				try
				{
					var p = Process.Start(new ProcessStartInfo(testPath, "i")
					{
						RedirectStandardOutput = true,
						UseShellExecute = false
					});
					while (!p.StandardOutput.EndOfStream && (DateTime.Now - p.StartTime) < runTimeLimit)
					{
						p.StandardOutput.DiscardBufferedData();
					}
					if (!p.HasExited)
					{
						p.Close();
						Assert.Warn($"Timed out checking for 7z binary in \"{testPath}\"!");
						continue;
					}

					if (p.ExitCode == 0)
					{
						path7z = testPath;
						return true;
					}
				}
				catch (Exception)
				{
					continue;
				}
			}
			path7z = null;
			return false;
		}

		/// <summary>
		/// Helper function to verify the provided zip stream with 7Zip.
		/// </summary>
		/// <param name="zipStream">A stream containing the zip archive to test.</param>
		/// <param name="password">The password for the archive.</param>
		internal static void VerifyZipWith7Zip(Stream zipStream, string password)
		{
			if (TryGet7zBinPath(out string path7z))
			{
				Console.WriteLine($"Using 7z path: \"{path7z}\"");

				var fileName = Path.GetTempFileName();

				try
				{
					using (var fs = File.OpenWrite(fileName))
					{
						zipStream.Seek(0, SeekOrigin.Begin);
						zipStream.CopyTo(fs);
					}

<<<<<<< HEAD
					var p = Process.Start(new ProcessStartInfo()
					{
						FileName = path7z,
						Arguments = $"t -p{password} \"{fileName}\"",
						RedirectStandardError = true
					});
=======
					var p = Process.Start(new ProcessStartInfo(path7z, $"t -p{password} \"{fileName}\"")
					{
						RedirectStandardOutput = true,
						RedirectStandardError = true,
						UseShellExecute = false,
					});
					
					if (p == null)
					{
						Assert.Inconclusive("Failed to start 7z process. Skipping!");
					}
>>>>>>> 34879bef
					if (!p.WaitForExit(2000))
					{
						Assert.Warn("Timed out verifying zip file!");
					}

<<<<<<< HEAD
					Console.Write(p.StandardError.ReadToEnd());

=======
					TestContext.Out.Write(p.StandardOutput.ReadToEnd());
					var errors = p.StandardError.ReadToEnd();
					Assert.IsEmpty(errors, "7z reported errors");
>>>>>>> 34879bef
					Assert.AreEqual(0, p.ExitCode, "Archive verification failed");
				}
				finally
				{
					File.Delete(fileName);
				}
			}
			else
			{
				Assert.Warn("Skipping file verification since 7za is not in path");
			}
		}
	}
}<|MERGE_RESOLUTION|>--- conflicted
+++ resolved
@@ -77,14 +77,6 @@
 						zipStream.CopyTo(fs);
 					}
 
-<<<<<<< HEAD
-					var p = Process.Start(new ProcessStartInfo()
-					{
-						FileName = path7z,
-						Arguments = $"t -p{password} \"{fileName}\"",
-						RedirectStandardError = true
-					});
-=======
 					var p = Process.Start(new ProcessStartInfo(path7z, $"t -p{password} \"{fileName}\"")
 					{
 						RedirectStandardOutput = true,
@@ -96,20 +88,14 @@
 					{
 						Assert.Inconclusive("Failed to start 7z process. Skipping!");
 					}
->>>>>>> 34879bef
 					if (!p.WaitForExit(2000))
 					{
 						Assert.Warn("Timed out verifying zip file!");
 					}
 
-<<<<<<< HEAD
-					Console.Write(p.StandardError.ReadToEnd());
-
-=======
 					TestContext.Out.Write(p.StandardOutput.ReadToEnd());
 					var errors = p.StandardError.ReadToEnd();
 					Assert.IsEmpty(errors, "7z reported errors");
->>>>>>> 34879bef
 					Assert.AreEqual(0, p.ExitCode, "Archive verification failed");
 				}
 				finally

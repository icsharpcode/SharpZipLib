using NUnit.Framework;
using System;
using System.IO;
<<<<<<< HEAD
using System.Text;
using System.Threading.Tasks;
=======
using System.Linq;
>>>>>>> d34e5c91

namespace ICSharpCode.SharpZipLib.Tests.TestSupport
{
	/// <summary>
	/// Miscellaneous test utilities.
	/// </summary>
	public static class Utils
	{
		internal const int DefaultSeed = 5;
		
		/// <summary>
		/// Returns the system root for the current platform (usually c:\ for windows and / for others)
		/// </summary>
		public static string SystemRoot { get; } = 
			Path.GetPathRoot(Environment.GetFolderPath(Environment.SpecialFolder.CommonApplicationData));

		private static void Compare(byte[] a, byte[] b)
		{
			
			if (a == null)
			{
				throw new ArgumentNullException(nameof(a));
			}

			if (b == null)
			{
				throw new ArgumentNullException(nameof(b));
			}

			Assert.AreEqual(a.Length, b.Length);
			for (int i = 0; i < a.Length; ++i)
			{
				Assert.AreEqual(a[i], b[i]);
			}
		}

		/// <summary>
		/// Write pseudo-random data to <paramref name="fileName"/>,
		/// creating it if it does not exist or truncating it otherwise 
		/// </summary>
		/// <param name="fileName"></param>
		/// <param name="size"></param>
		/// <param name="seed"></param>
		public static void WriteDummyData(string fileName, int size, int seed = DefaultSeed)
		{
			using var fs = File.Create(fileName);
			WriteDummyData(fs, size, seed);
		}

<<<<<<< HEAD
		public static byte[] GetDummyData(int size = -1)
		{
			if (size < 0)
			{
				return Encoding.ASCII.GetBytes(DateTime.UtcNow.Ticks.ToString("x16"));
			}
			
			var bytes = new byte[size];
			random.NextBytes(bytes);
			return bytes;
		}
		
		public static void WriteDummyData(Stream stream, int size = -1)
		{
			var bytes = GetDummyData(size);
			stream.Write(bytes, 0, bytes.Length);
=======
		/// <summary>
		/// Write pseudo-random data to <paramref name="stream"/>
		/// </summary>
		/// <param name="stream"></param>
		/// <param name="size"></param>
		/// <param name="seed"></param>
		public static void WriteDummyData(Stream stream, int size, int seed = DefaultSeed)
		{
			var bytes = GetDummyBytes(size, seed);
			stream.Write(bytes, offset: 0, bytes.Length);
		}
		
		/// <summary>
		/// Creates a buffer of <paramref name="size"/> pseudo-random bytes 
		/// </summary>
		/// <param name="size"></param>
		/// <param name="seed"></param>
		/// <returns></returns>
		public static byte[] GetDummyBytes(int size, int seed = DefaultSeed)
		{
			var random = new Random(seed);
			var bytes = new byte[size];
			random.NextBytes(bytes);
			return bytes;
>>>>>>> d34e5c91
		}
		
		public static async Task WriteDummyDataAsync(Stream stream, int size = -1)
		{
			var bytes = GetDummyData(size);
			await stream.WriteAsync(bytes, 0, bytes.Length);
		}

		/// <summary>
		/// Returns a file reference with <paramref name="size"/> bytes of dummy data written to it
		/// </summary>
		/// <param name="size"></param>
		/// <returns></returns>
		public static TempFile GetDummyFile(int size = 16)
		{
			var tempFile = new TempFile();
			using var fs = tempFile.Create();
			WriteDummyData(fs, size);
			return tempFile;
		}

		/// <summary>
		/// Returns a randomized file/directory name (without any path) using a generated GUID
		/// </summary>
		/// <returns></returns>
		public static string GetDummyFileName()
			=> string.Concat(Guid.NewGuid().ToByteArray().Select(b => $"{b:x2}"));

		/// <summary>
		/// Returns a reference to a temporary directory that deletes it's contents when disposed
		/// </summary>
		/// <returns></returns>
		public static TempDir GetTempDir() => new TempDir();

		/// <summary>
		/// Returns a reference to a temporary file that deletes it's referred file when disposed
		/// </summary>
		/// <returns></returns>
		public static TempFile GetTempFile() => new TempFile();
	}
	
	public class TempFile : FileSystemInfo, IDisposable
	{
		private FileInfo _fileInfo;

		public override string Name => _fileInfo.Name;
		public override bool Exists => _fileInfo.Exists;
		public string DirectoryName => _fileInfo.DirectoryName;

		public override string FullName => _fileInfo.FullName;

		public byte[] ReadAllBytes() => File.ReadAllBytes(_fileInfo.FullName);

		public static implicit operator string(TempFile tf) => tf._fileInfo.FullName;
		
		public override void Delete()
	    {
		    if(!Exists) return;
			_fileInfo.Delete();
	    }

		public FileStream Create() => _fileInfo.Create();

	    public static TempFile WithDummyData(int size, string dirPath = null, string filename = null, int seed = Utils.DefaultSeed)
	    {
		    var tempFile = new TempFile(dirPath, filename);
		    Utils.WriteDummyData(tempFile.FullName, size, seed);
		    return tempFile;
	    }

	    internal TempFile(string dirPath = null, string filename = null)
	    {
		    dirPath ??= Path.GetTempPath();
		    filename ??= Utils.GetDummyFileName();
		    _fileInfo = new FileInfo(Path.Combine(dirPath, filename));
	    }

    	#region IDisposable Support

    	private bool _disposed; // To detect redundant calls

    	protected virtual void Dispose(bool disposing)
    	{
    		if (_disposed) return;
            if (disposing)
            {
	            try
	            {
		            Delete();
	            }
	            catch
	            {
		            // ignored
	            }
            }

    		_disposed = true;
    	}

    	public void Dispose()
    	{
    		Dispose(disposing: true);
    		GC.SuppressFinalize(this);
    	}

    	#endregion IDisposable Support

        
	}
    public class TempDir : FileSystemInfo, IDisposable
    {
	    public override string Name => Path.GetFileName(FullName);
        public override bool Exists => Directory.Exists(FullName);
        
        public static implicit operator string(TempDir td) => td.FullName;

        public override void Delete()
        {
	        if(!Exists) return;
	        Directory.Delete(FullPath, recursive: true);
        }

        public TempDir()
    	{
	        FullPath = Path.Combine(Path.GetTempPath(), Utils.GetDummyFileName());
    		Directory.CreateDirectory(FullPath);
    	}

        public TempFile CreateDummyFile(int size = 16, int seed = Utils.DefaultSeed)
	        => CreateDummyFile(null, size);

        public TempFile CreateDummyFile(string name, int size = 16, int seed = Utils.DefaultSeed)
	        => TempFile.WithDummyData(size, FullPath, name, seed);

        public TempFile GetFile(string fileName) => new TempFile(FullPath, fileName);
        
    	#region IDisposable Support

    	private bool _disposed; // To detect redundant calls

    	protected virtual void Dispose(bool disposing)
    	{
    		if (_disposed) return;
            if (disposing)
            {
	            try
	            {
		            Delete();
	            }
	            catch
	            {
		            // ignored
	            }
            }
            _disposed = true;
    	}

    	public void Dispose()
    	{
    		Dispose(true);
    		GC.SuppressFinalize(this);
    	}

        #endregion IDisposable Support
    }
}<|MERGE_RESOLUTION|>--- conflicted
+++ resolved
@@ -1,12 +1,9 @@
 using NUnit.Framework;
 using System;
 using System.IO;
-<<<<<<< HEAD
+using System.Linq;
 using System.Text;
 using System.Threading.Tasks;
-=======
-using System.Linq;
->>>>>>> d34e5c91
 
 namespace ICSharpCode.SharpZipLib.Tests.TestSupport
 {
@@ -56,24 +53,6 @@
 			WriteDummyData(fs, size, seed);
 		}
 
-<<<<<<< HEAD
-		public static byte[] GetDummyData(int size = -1)
-		{
-			if (size < 0)
-			{
-				return Encoding.ASCII.GetBytes(DateTime.UtcNow.Ticks.ToString("x16"));
-			}
-			
-			var bytes = new byte[size];
-			random.NextBytes(bytes);
-			return bytes;
-		}
-		
-		public static void WriteDummyData(Stream stream, int size = -1)
-		{
-			var bytes = GetDummyData(size);
-			stream.Write(bytes, 0, bytes.Length);
-=======
 		/// <summary>
 		/// Write pseudo-random data to <paramref name="stream"/>
 		/// </summary>
@@ -98,12 +77,11 @@
 			var bytes = new byte[size];
 			random.NextBytes(bytes);
 			return bytes;
->>>>>>> d34e5c91
 		}
 		
 		public static async Task WriteDummyDataAsync(Stream stream, int size = -1)
 		{
-			var bytes = GetDummyData(size);
+			var bytes = GetDummyBytes(size);
 			await stream.WriteAsync(bytes, 0, bytes.Length);
 		}
 

--- conflicted
+++ resolved
@@ -239,11 +239,7 @@
 
 		#region String testing helper
 
-<<<<<<< HEAD
-		private void TestFileNames(int codePage, IEnumerable<string> names)
-=======
-		private void TestFileNames(IReadOnlyList<string> names)
->>>>>>> e1e1a911
+		private void TestFileNames(int codePage, IReadOnlyList<string> names)
 		{
 			var zippy = new FastZip();
 			if (codePage > 0)
@@ -263,36 +259,17 @@
 
 			zippy.CreateZip(tempZip, tempDir, recurse: true, fileFilter: null);
 
-<<<<<<< HEAD
-				using (ZipFile z = new ZipFile(tempZip.Filename, zippy.StringCodec))
-				{
-					Assert.AreEqual(nameCount, z.Count);
-					foreach (var name in names)
-					{
-						var index = z.FindEntry(name, true);
-=======
-			using var zf = new ZipFile(tempZip);
+			using var zf = new ZipFile(tempZip, zippy.StringCodec);
 			Assert.AreEqual(nameCount, zf.Count);
 			foreach (var name in names)
 			{
 				var index = zf.FindEntry(name, ignoreCase: true);
->>>>>>> e1e1a911
 
 				Assert.AreNotEqual(expected: -1, index, "Zip entry \"{0}\" not found", name);
 
 				var entry = zf[index];
 
-<<<<<<< HEAD
-						if (zippy.UseUnicode)
-						{
-							Assert.IsTrue(entry.IsUnicodeText, "Zip entry #{0} not marked as unicode", index);
-						}
-						else
-						{
-							Assert.IsFalse(entry.IsUnicodeText, "Zip entry #{0} marked as unicode", index);
-						}
-=======
-				if (ZipStrings.UseUnicode)
+				if (zippy.UseUnicode)
 				{
 					Assert.IsTrue(entry.IsUnicodeText, "Zip entry #{0} not marked as unicode", index);
 				}
@@ -300,7 +277,6 @@
 				{
 					Assert.IsFalse(entry.IsUnicodeText, "Zip entry #{0} marked as unicode", index);
 				}
->>>>>>> e1e1a911
 
 				Assert.AreEqual(name, entry.Name);
 
@@ -317,19 +293,7 @@
 		[Category("Unicode")]
 		public void UnicodeText()
 		{
-<<<<<<< HEAD
-			TestFileNames(0, StringTesting.Filenames);
-=======
-			var preCp = ZipStrings.CodePage;
-			try
-			{
-				TestFileNames(StringTesting.Filenames.ToArray());
-			}
-			finally
-			{
-				ZipStrings.CodePage = preCp;
-			}
->>>>>>> e1e1a911
+			TestFileNames(0, StringTesting.Filenames.ToArray());
 		}
 
 		[Test]
@@ -339,11 +303,10 @@
 		{
 			Encoding.RegisterProvider(CodePagesEncodingProvider.Instance);
 
-			foreach ((string language, string filename, string encoding) in StringTesting.GetTestSamples())
+			foreach (var (language, filename, encoding) in StringTesting.TestSamples)
 			{
 				Console.WriteLine($"{language} filename \"{filename}\" using \"{encoding}\":");
 
-<<<<<<< HEAD
 				// TODO: samples of this test must be reversible
 				// Some samples can't be restored back with their encoding.
 				// test wasn't failing only because SystemDefaultCodepage is 65001 on Net.Core and
@@ -355,27 +318,6 @@
 				{
 					Console.WriteLine($"Sample for language {language} with value of {filename} is skipped, because it's irreversable");
 					continue;
-=======
-				foreach (var (language, filename, encoding) in StringTesting.TestSamples)
-				{
-					Console.WriteLine($"{language} filename \"{filename}\" using \"{encoding}\":");
-
-					// TODO: samples of this test must be reversible
-					// Some samples can't be restored back with their encoding.
-					// test wasn't failing only because SystemDefaultCodepage is 65001 on Net.Core and
-					// old behaviour actually was using Unicode instead of user's passed codepage
-					var encoder = Encoding.GetEncoding(encoding);
-					var bytes = encoder.GetBytes(filename);
-					var restoredString = encoder.GetString(bytes);
-					if(string.CompareOrdinal(filename, restoredString) != 0)
-					{
-						Console.WriteLine($"Sample for language {language} with value of {filename} is skipped, because it's irreversable");
-						continue;
-					}
-
-					ZipStrings.CodePage = Encoding.GetEncoding(encoding).CodePage;
-					TestFileNames(new []{filename});
->>>>>>> e1e1a911
 				}
 
 				TestFileNames(Encoding.GetEncoding(encoding).CodePage, new [] { filename });

using ICSharpCode.SharpZipLib.Checksum;
using ICSharpCode.SharpZipLib.Core;
using ICSharpCode.SharpZipLib.Encryption;
using ICSharpCode.SharpZipLib.Zip.Compression;
using ICSharpCode.SharpZipLib.Zip.Compression.Streams;
using System;
using System.Collections.Generic;
using System.IO;
using System.Security.Cryptography;
using System.Threading;
using System.Threading.Tasks;

namespace ICSharpCode.SharpZipLib.Zip
{
	/// <summary>
	/// This is a DeflaterOutputStream that writes the files into a zip
	/// archive one after another.  It has a special method to start a new
	/// zip entry.  The zip entries contains information about the file name
	/// size, compressed size, CRC, etc.
	///
	/// It includes support for Stored and Deflated entries.
	/// This class is not thread safe.
	/// <br/>
	/// <br/>Author of the original java version : Jochen Hoenicke
	/// </summary>
	/// <example> This sample shows how to create a zip file
	/// <code>
	/// using System;
	/// using System.IO;
	///
	/// using ICSharpCode.SharpZipLib.Core;
	/// using ICSharpCode.SharpZipLib.Zip;
	///
	/// class MainClass
	/// {
	/// 	public static void Main(string[] args)
	/// 	{
	/// 		string[] filenames = Directory.GetFiles(args[0]);
	/// 		byte[] buffer = new byte[4096];
	///
	/// 		using ( ZipOutputStream s = new ZipOutputStream(File.Create(args[1])) ) {
	///
	/// 			s.SetLevel(9); // 0 - store only to 9 - means best compression
	///
	/// 			foreach (string file in filenames) {
	/// 				ZipEntry entry = new ZipEntry(file);
	/// 				s.PutNextEntry(entry);
	///
	/// 				using (FileStream fs = File.OpenRead(file)) {
	///						StreamUtils.Copy(fs, s, buffer);
	/// 				}
	/// 			}
	/// 		}
	/// 	}
	/// }
	/// </code>
	/// </example>
	public class ZipOutputStream : DeflaterOutputStream
	{
		#region Constructors

		/// <summary>
		/// Creates a new Zip output stream, writing a zip archive.
		/// </summary>
		/// <param name="baseOutputStream">
		/// The output stream to which the archive contents are written.
		/// </param>
		public ZipOutputStream(Stream baseOutputStream)
			: base(baseOutputStream, new Deflater(Deflater.DEFAULT_COMPRESSION, true))
		{
		}

		/// <summary>
		/// Creates a new Zip output stream, writing a zip archive.
		/// </summary>
		/// <param name="baseOutputStream">The output stream to which the archive contents are written.</param>
		/// <param name="bufferSize">Size of the buffer to use.</param>
		public ZipOutputStream(Stream baseOutputStream, int bufferSize)
			: base(baseOutputStream, new Deflater(Deflater.DEFAULT_COMPRESSION, true), bufferSize)
		{
		}

		#endregion Constructors

		/// <summary>
		/// Gets a flag value of true if the central header has been added for this archive; false if it has not been added.
		/// </summary>
		/// <remarks>No further entries can be added once this has been done.</remarks>
		public bool IsFinished
		{
			get
			{
				return entries == null;
			}
		}

		/// <summary>
		/// Set the zip file comment.
		/// </summary>
		/// <param name="comment">
		/// The comment text for the entire archive.
		/// </param>
		/// <exception cref="ArgumentOutOfRangeException">
		/// The converted comment is longer than 0xffff bytes.
		/// </exception>
		public void SetComment(string comment)
		{
			// TODO: Its not yet clear how to handle unicode comments here.
			byte[] commentBytes = ZipStrings.ConvertToArray(comment);
			if (commentBytes.Length > 0xffff)
			{
				throw new ArgumentOutOfRangeException(nameof(comment));
			}
			zipComment = commentBytes;
		}

		/// <summary>
		/// Sets the compression level.  The new level will be activated
		/// immediately.
		/// </summary>
		/// <param name="level">The new compression level (1 to 9).</param>
		/// <exception cref="ArgumentOutOfRangeException">
		/// Level specified is not supported.
		/// </exception>
		/// <see cref="ICSharpCode.SharpZipLib.Zip.Compression.Deflater"/>
		public void SetLevel(int level)
		{
			deflater_.SetLevel(level);
			defaultCompressionLevel = level;
		}

		/// <summary>
		/// Get the current deflater compression level
		/// </summary>
		/// <returns>The current compression level</returns>
		public int GetLevel()
		{
			return deflater_.GetLevel();
		}

		/// <summary>
		/// Get / set a value indicating how Zip64 Extension usage is determined when adding entries.
		/// </summary>
		/// <remarks>Older archivers may not understand Zip64 extensions.
		/// If backwards compatability is an issue be careful when adding <see cref="ZipEntry.Size">entries</see> to an archive.
		/// Setting this property to off is workable but less desirable as in those circumstances adding a file
		/// larger then 4GB will fail.</remarks>
		public UseZip64 UseZip64
		{
			get { return useZip64_; }
			set { useZip64_ = value; }
		}

		/// <summary>
		/// Used for transforming the names of entries added by <see cref="PutNextEntry(ZipEntry)"/>.
		/// Defaults to <see cref="PathTransformer"/>, set to null to disable transforms and use names as supplied.
		/// </summary>
		public INameTransform NameTransform { get; set; } = new PathTransformer();
<<<<<<< HEAD
		
=======

		/// <summary>
		/// Get/set the password used for encryption.
		/// </summary>
		/// <remarks>When set to null or if the password is empty no encryption is performed</remarks>
		public string Password
		{
			get
			{
				return password;
			}
			set
			{
				if ((value != null) && (value.Length == 0))
				{
					password = null;
				}
				else
				{
					password = value;
				}
			}
		}

		/// <summary>
		/// Write an unsigned short in little endian byte order.
		/// </summary>
		private void WriteLeShort(int value)
		{
			unchecked
			{
				baseOutputStream_.WriteByte((byte)(value & 0xff));
				baseOutputStream_.WriteByte((byte)((value >> 8) & 0xff));
			}
		}

		/// <summary>
		/// Write an int in little endian byte order.
		/// </summary>
		private void WriteLeInt(int value)
		{
			unchecked
			{
				WriteLeShort(value);
				WriteLeShort(value >> 16);
			}
		}

		/// <summary>
		/// Write an int in little endian byte order.
		/// </summary>
		private void WriteLeLong(long value)
		{
			unchecked
			{
				WriteLeInt((int)value);
				WriteLeInt((int)(value >> 32));
			}
		}

>>>>>>> cd5310f5
		// Apply any configured transforms/cleaning to the name of the supplied entry.
		private void TransformEntryName(ZipEntry entry)
		{
			if (NameTransform == null) return;
			entry.Name = entry.IsDirectory 
				? NameTransform.TransformDirectory(entry.Name) 
				: NameTransform.TransformFile(entry.Name);
		}

		/// <summary>
		/// Starts a new Zip entry. It automatically closes the previous
		/// entry if present.
		/// All entry elements bar name are optional, but must be correct if present.
		/// If the compression method is stored and the output is not patchable
		/// the compression for that entry is automatically changed to deflate level 0
		/// </summary>
		/// <param name="entry">
		/// the entry.
		/// </param>
		/// <exception cref="System.ArgumentNullException">
		/// if entry passed is null.
		/// </exception>
		/// <exception cref="System.IO.IOException">
		/// if an I/O error occurred.
		/// </exception>
		/// <exception cref="System.InvalidOperationException">
		/// if stream was finished
		/// </exception>
		/// <exception cref="ZipException">
		/// Too many entries in the Zip file<br/>
		/// Entry name is too long<br/>
		/// Finish has already been called<br/>
		/// </exception>
		/// <exception cref="System.NotImplementedException">
		/// The Compression method specified for the entry is unsupported.
		/// </exception>
		public void PutNextEntry(ZipEntry entry)
			=> PutNextEntry(baseOutputStream_, entry);

		internal void PutNextEntry(Stream stream, ZipEntry entry, long streamOffset = 0)
		{
			if (entry == null)
			{
				throw new ArgumentNullException(nameof(entry));
			}

			if (entries == null)
			{
				throw new InvalidOperationException("ZipOutputStream was finished");
			}

			if (curEntry != null)
			{
				CloseEntry();
			}

			if (entries.Count == int.MaxValue)
			{
				throw new ZipException("Too many entries for Zip file");
			}

			CompressionMethod method = entry.CompressionMethod;

			// Check that the compression is one that we support
			if (method != CompressionMethod.Deflated && method != CompressionMethod.Stored)
			{
				throw new NotImplementedException("Compression method not supported");
			}

			// A password must have been set in order to add AES encrypted entries
			if (entry.AESKeySize > 0 && string.IsNullOrEmpty(this.Password))
			{
				throw new InvalidOperationException("The Password property must be set before AES encrypted entries can be added");
			}

			int compressionLevel = defaultCompressionLevel;

			// Clear flags that the library manages internally
			entry.Flags &= (int)GeneralBitFlags.UnicodeText;
			patchEntryHeader = false;

			bool headerInfoAvailable;

			// No need to compress - definitely no data.
			if (entry.Size == 0)
			{
				entry.CompressedSize = entry.Size;
				entry.Crc = 0;
				method = CompressionMethod.Stored;
				headerInfoAvailable = true;
			}
			else
			{
				headerInfoAvailable = (entry.Size >= 0) && entry.HasCrc && entry.CompressedSize >= 0;

				// Switch to deflation if storing isnt possible.
				if (method == CompressionMethod.Stored)
				{
					if (!headerInfoAvailable)
					{
						if (!CanPatchEntries)
						{
							// Can't patch entries so storing is not possible.
							method = CompressionMethod.Deflated;
							compressionLevel = 0;
						}
					}
					else // entry.size must be > 0
					{
						entry.CompressedSize = entry.Size;
						headerInfoAvailable = entry.HasCrc;
					}
				}
			}

			if (headerInfoAvailable == false)
			{
				if (CanPatchEntries == false)
				{
					// Only way to record size and compressed size is to append a data descriptor
					// after compressed data.

					// Stored entries of this form have already been converted to deflating.
					entry.Flags |= 8;
				}
				else
				{
					patchEntryHeader = true;
				}
			}

			if (Password != null)
			{
				entry.IsCrypted = true;
				if (entry.Crc < 0)
				{
					// Need to append a data descriptor as the crc isnt available for use
					// with encryption, the date is used instead.  Setting the flag
					// indicates this to the decompressor.
					entry.Flags |= 8;
				}
			}

			entry.Offset = offset;
			entry.CompressionMethod = (CompressionMethod)method;

			curMethod = method;

			if ((useZip64_ == UseZip64.On) || ((entry.Size < 0) && (useZip64_ == UseZip64.Dynamic)))
			{
				entry.ForceZip64();
			}

			// Apply any required transforms to the entry name
			TransformEntryName(entry);

			// Write the local file header
			offset += ZipFormat.WriteLocalHeader(stream, entry, out var entryPatchData, 
				headerInfoAvailable, patchEntryHeader, streamOffset);

			patchData = entryPatchData;

			// Fix offsetOfCentraldir for AES
			if (entry.AESKeySize > 0)
				offset += entry.AESOverheadSize;

			// Activate the entry.
			curEntry = entry;
			crc.Reset();
			if (method == CompressionMethod.Deflated)
			{
				deflater_.Reset();
				deflater_.SetLevel(compressionLevel);
			}
			size = 0;

			if (!entry.IsCrypted) 
				return;

			if (entry.AESKeySize > 0)
			{
				WriteAESHeader(entry);
			}
			else
			{
				// Use entry time if CRC is missing
				WriteEncryptionHeader(entry.Crc < 0 ? entry.DosTime << 16 : entry.Crc);
			}
		}

		/// <summary>
		/// Starts a new Zip entry. It automatically closes the previous
		/// entry if present.
		/// All entry elements bar name are optional, but must be correct if present.
		/// If the compression method is stored and the output is not patchable
		/// the compression for that entry is automatically changed to deflate level 0
		/// </summary>
		/// <param name="entry">
		/// the entry.
		/// </param>
		/// <param name="cancellationToken">The <see cref="CancellationToken"/> that can be used to cancel the operation.</param>
		/// <exception cref="System.ArgumentNullException">
		/// if entry passed is null.
		/// </exception>
		/// <exception cref="System.IO.IOException">
		/// if an I/O error occured.
		/// </exception>
		/// <exception cref="System.InvalidOperationException">
		/// if stream was finished
		/// </exception>
		/// <exception cref="ZipException">
		/// Too many entries in the Zip file<br/>
		/// Entry name is too long<br/>
		/// Finish has already been called<br/>
		/// </exception>
		/// <exception cref="System.NotImplementedException">
		/// The Compression method specified for the entry is unsupported.
		/// </exception>
		public async Task PutNextEntryAsync(ZipEntry entry, CancellationToken cancellationToken = default)
		{
			using (var ms = new MemoryStream())
			{
				PutNextEntry(ms, entry, baseOutputStream_.Position);
				await ms.CopyToAsync(baseOutputStream_, 81920, cancellationToken);
			}
		}

		/// <summary>
		/// Closes the current entry, updating header and footer information as required
		/// </summary>
		/// <exception cref="ZipException">
		/// Invalid entry field values.
		/// </exception>
		/// <exception cref="System.IO.IOException">
		/// An I/O error occurs.
		/// </exception>
		/// <exception cref="System.InvalidOperationException">
		/// No entry is active.
		/// </exception>
		public void CloseEntry()
		{
			WriteEntryFooter(baseOutputStream_);

			// Patch the header if possible
			if (patchEntryHeader)
			{
				patchEntryHeader = false;
				ZipFormat.PatchLocalHeaderSync(baseOutputStream_, curEntry, patchData);
			}

			entries.Add(curEntry);
			curEntry = null;
		}

		/// <inheritdoc cref="CloseEntry"/>
		public async Task CloseEntryAsync(CancellationToken ct)
		{
			using (var ms = new MemoryStream())
			{
				WriteEntryFooter(ms);
				await ms.CopyToAsync(baseOutputStream_, 81920, ct);
			}

			// Patch the header if possible
			if (patchEntryHeader)
			{
				patchEntryHeader = false;
				await ZipFormat.PatchLocalHeaderAsync(baseOutputStream_, curEntry, patchData, ct);
			}

			entries.Add(curEntry);
			curEntry = null;
		}

		internal void WriteEntryFooter(Stream stream)
		{
			if (curEntry == null)
			{
				throw new InvalidOperationException("No open entry");
			}

			long csize = size;

			// First finish the deflater, if appropriate
			if (curMethod == CompressionMethod.Deflated)
			{
				if (size >= 0)
				{
					base.Finish();
					csize = deflater_.TotalOut;
				}
				else
				{
					deflater_.Reset();
				}
			}
			else if (curMethod == CompressionMethod.Stored)
			{
				// This is done by Finish() for Deflated entries, but we need to do it
				// ourselves for Stored ones
				base.GetAuthCodeIfAES();
			}

			// Write the AES Authentication Code (a hash of the compressed and encrypted data)
			if (curEntry.AESKeySize > 0)
			{
				stream.Write(AESAuthCode, 0, 10);
				// Always use 0 as CRC for AE-2 format
				curEntry.Crc = 0;
			}
			else
			{
				if (curEntry.Crc < 0)
				{
					curEntry.Crc = crc.Value;
				}
				else if (curEntry.Crc != crc.Value)
				{
					throw new ZipException($"crc was {crc.Value}, but {curEntry.Crc} was expected");
				}
			}

			if (curEntry.Size < 0)
			{
				curEntry.Size = size;
			}
			else if (curEntry.Size != size)
			{
				throw new ZipException($"size was {size}, but {curEntry.Size} was expected");
			}

			if (curEntry.CompressedSize < 0)
			{
				curEntry.CompressedSize = csize;
			}
			else if (curEntry.CompressedSize != csize)
			{
				throw new ZipException($"compressed size was {csize}, but {curEntry.CompressedSize} expected");
			}

			offset += csize;

			if (curEntry.IsCrypted)
			{
				curEntry.CompressedSize += curEntry.EncryptionOverheadSize;
			}

			// Add data descriptor if flagged as required
			if ((curEntry.Flags & 8) != 0)
			{
				stream.WriteLEInt(ZipConstants.DataDescriptorSignature);
				stream.WriteLEInt(unchecked((int)curEntry.Crc));

				if (curEntry.LocalHeaderRequiresZip64)
				{
					stream.WriteLELong(curEntry.CompressedSize);
					stream.WriteLELong(curEntry.Size);
					offset += ZipConstants.Zip64DataDescriptorSize;
				}
				else
				{
					stream.WriteLEInt((int)curEntry.CompressedSize);
					stream.WriteLEInt((int)curEntry.Size);
					offset += ZipConstants.DataDescriptorSize;
				}
			}
		}
<<<<<<< HEAD
		
		private byte[] CreateEncryptionHeader(long crcValue)
=======

		/// <summary>
		/// Initializes encryption keys based on given <paramref name="password"/>.
		/// </summary>
		/// <param name="password">The password.</param>
		private void InitializePassword(string password)
		{
			var pkManaged = new PkzipClassicManaged();
			byte[] key = PkzipClassic.GenerateKeys(ZipStrings.ConvertToArray(password));
			cryptoTransform_ = pkManaged.CreateEncryptor(key, null);
		}

		/// <summary>
		/// Initializes encryption keys based on given password.
		/// </summary>
		private void InitializeAESPassword(ZipEntry entry, string rawPassword,
											out byte[] salt, out byte[] pwdVerifier)
		{
			salt = new byte[entry.AESSaltLen];

			// Salt needs to be cryptographically random, and unique per file
			_aesRnd.GetBytes(salt);

			int blockSize = entry.AESKeySize / 8;   // bits to bytes

			cryptoTransform_ = new ZipAESTransform(rawPassword, salt, blockSize, true);
			pwdVerifier = ((ZipAESTransform)cryptoTransform_).PwdVerifier;
		}

		private void WriteEncryptionHeader(long crcValue)
>>>>>>> cd5310f5
		{
			offset += ZipConstants.CryptoHeaderSize;

			InitializePassword(Password);

			byte[] cryptBuffer = new byte[ZipConstants.CryptoHeaderSize];
			using (var rng = new RNGCryptoServiceProvider())
			{
				rng.GetBytes(cryptBuffer);
			}

			cryptBuffer[11] = (byte)(crcValue >> 24);

			EncryptBlock(cryptBuffer, 0, cryptBuffer.Length);

			return cryptBuffer;
		}

		private void WriteEncryptionHeader(long crcValue)
		{
			var cryptBuffer = CreateEncryptionHeader(crcValue);
			baseOutputStream_.Write(cryptBuffer, 0, cryptBuffer.Length);
		}

		private async Task WriteEncryptionHeaderAsync(long crcValue, CancellationToken cancellationToken)
		{
			var cryptBuffer = CreateEncryptionHeader(crcValue);
			await baseOutputStream_.WriteAsync(cryptBuffer, 0, cryptBuffer.Length, cancellationToken);
		}

		// File format for AES:
		// Size (bytes)   Content
		// ------------   -------
		// Variable       Salt value
		// 2              Password verification value
		// Variable       Encrypted file data
		// 10             Authentication code
		//
		// Value in the "compressed size" fields of the local file header and the central directory entry
		// is the total size of all the items listed above. In other words, it is the total size of the
		// salt value, password verification value, encrypted data, and authentication code.

		private void WriteAESHeader(ZipEntry entry)
		{
			var header = InitializeAESPassword(entry, Password);
			baseOutputStream_.Write(header, 0, header.Length);
		}

		private async Task WriteAESHeaderAsync(ZipEntry entry, CancellationToken cancellationToken)
		{
			var header = InitializeAESPassword(entry, Password);
			await baseOutputStream_.WriteAsync(header, 0, header.Length, cancellationToken);
		}

		/// <summary>
		/// Writes the given buffer to the current entry.
		/// </summary>
		/// <param name="buffer">The buffer containing data to write.</param>
		/// <param name="offset">The offset of the first byte to write.</param>
		/// <param name="count">The number of bytes to write.</param>
		/// <exception cref="ZipException">Archive size is invalid</exception>
		/// <exception cref="System.InvalidOperationException">No entry is active.</exception>
		public override void Write(byte[] buffer, int offset, int count)
		{
			if (curEntry == null)
			{
				throw new InvalidOperationException("No open entry.");
			}

			if (buffer == null)
			{
				throw new ArgumentNullException(nameof(buffer));
			}

			if (offset < 0)
			{
				throw new ArgumentOutOfRangeException(nameof(offset), "Cannot be negative");
			}

			if (count < 0)
			{
				throw new ArgumentOutOfRangeException(nameof(count), "Cannot be negative");
			}

			if ((buffer.Length - offset) < count)
			{
				throw new ArgumentException("Invalid offset/count combination");
			}

			if (curEntry.AESKeySize == 0)
			{
				// Only update CRC if AES is not enabled
				crc.Update(new ArraySegment<byte>(buffer, offset, count));
			}

			size += count;

			switch (curMethod)
			{
				case CompressionMethod.Deflated:
					base.Write(buffer, offset, count);
					break;

				case CompressionMethod.Stored:
					if (Password != null)
					{
						CopyAndEncrypt(buffer, offset, count);
					}
					else
					{
						baseOutputStream_.Write(buffer, offset, count);
					}
					break;
			}
		}

		private void CopyAndEncrypt(byte[] buffer, int offset, int count)
		{
			const int CopyBufferSize = 4096;
			byte[] localBuffer = new byte[CopyBufferSize];
			while (count > 0)
			{
				int bufferCount = (count < CopyBufferSize) ? count : CopyBufferSize;

				Array.Copy(buffer, offset, localBuffer, 0, bufferCount);
				EncryptBlock(localBuffer, 0, bufferCount);
				baseOutputStream_.Write(localBuffer, 0, bufferCount);
				count -= bufferCount;
				offset += bufferCount;
			}
		}

		/// <summary>
		/// Finishes the stream.  This will write the central directory at the
		/// end of the zip file and flush the stream.
		/// </summary>
		/// <remarks>
		/// This is automatically called when the stream is closed.
		/// </remarks>
		/// <exception cref="System.IO.IOException">
		/// An I/O error occurs.
		/// </exception>
		/// <exception cref="ZipException">
		/// Comment exceeds the maximum length<br/>
		/// Entry name exceeds the maximum length
		/// </exception>
		public override void Finish()
		{
			if (entries == null)
			{
				return;
			}

			if (curEntry != null)
			{
				CloseEntry();
			}

			long numEntries = entries.Count;
			long sizeEntries = 0;

			foreach (var entry in entries)
			{
				sizeEntries += ZipFormat.WriteEndEntry(baseOutputStream_, entry);
			}

			ZipFormat.WriteEndOfCentralDirectory(baseOutputStream_, numEntries, sizeEntries, offset, zipComment);

			entries = null;
		}

		/// <inheritdoc cref="Finish"/>>
		public override async Task FinishAsync(CancellationToken cancellationToken)
		{
			using (var ms = new MemoryStream())
			{
				if (entries == null)
				{
					return;
				}

				if (curEntry != null)
				{
					await CloseEntryAsync(cancellationToken);
				}

				long numEntries = entries.Count;
				long sizeEntries = 0;

				foreach (var entry in entries)
				{
					sizeEntries += ZipFormat.WriteEndEntry(ms, entry);
					await ms.CopyToAsync(baseOutputStream_, 81920, cancellationToken);
					ms.SetLength(0);
				}

				ZipFormat.WriteEndOfCentralDirectory(ms, numEntries, sizeEntries, offset, zipComment);
				await ms.CopyToAsync(baseOutputStream_, 81920, cancellationToken);

				entries = null;
			}
		}

		/// <summary>
		/// Flushes the stream by calling <see cref="DeflaterOutputStream.Flush">Flush</see> on the deflater stream unless
		/// the current compression method is <see cref="CompressionMethod.Stored"/>. Then it flushes the underlying output stream.
		/// </summary>
		public override void Flush()
		{
			if(curMethod == CompressionMethod.Stored)
			{
				baseOutputStream_.Flush();
			} 
			else
			{
				base.Flush();
			}
		}

		#region Instance Fields

		/// <summary>
		/// The entries for the archive.
		/// </summary>
		private List<ZipEntry> entries = new List<ZipEntry>();

		/// <summary>
		/// Used to track the crc of data added to entries.
		/// </summary>
		private Crc32 crc = new Crc32();

		/// <summary>
		/// The current entry being added.
		/// </summary>
		private ZipEntry curEntry;

		private int defaultCompressionLevel = Deflater.DEFAULT_COMPRESSION;

		private CompressionMethod curMethod = CompressionMethod.Deflated;

		/// <summary>
		/// Used to track the size of data for an entry during writing.
		/// </summary>
		private long size;

		/// <summary>
		/// Offset to be recorded for each entry in the central header.
		/// </summary>
		private long offset;

		/// <summary>
		/// Comment for the entire archive recorded in central header.
		/// </summary>
		private byte[] zipComment = Empty.Array<byte>();

		/// <summary>
		/// Flag indicating that header patching is required for the current entry.
		/// </summary>
		private bool patchEntryHeader;

		/// <summary>
		/// The values to patch in the entry local header
		/// </summary>
		private EntryPatchData patchData;

		// Default is dynamic which is not backwards compatible and can cause problems
		// with XP's built in compression which cant read Zip64 archives.
		// However it does avoid the situation were a large file is added and cannot be completed correctly.
		// NOTE: Setting the size for entries before they are added is the best solution!
		private UseZip64 useZip64_ = UseZip64.Dynamic;

		/// <summary>
		/// The password to use when encrypting archive entries.
		/// </summary>
		private string password;

		#endregion Instance Fields

		#region Static Fields

		// Static to help ensure that multiple files within a zip will get different random salt
		private static RandomNumberGenerator _aesRnd = RandomNumberGenerator.Create();

		#endregion Static Fields
	}
}<|MERGE_RESOLUTION|>--- conflicted
+++ resolved
@@ -156,10 +156,7 @@
 		/// Defaults to <see cref="PathTransformer"/>, set to null to disable transforms and use names as supplied.
 		/// </summary>
 		public INameTransform NameTransform { get; set; } = new PathTransformer();
-<<<<<<< HEAD
 		
-=======
-
 		/// <summary>
 		/// Get/set the password used for encryption.
 		/// </summary>
@@ -219,7 +216,6 @@
 			}
 		}
 
->>>>>>> cd5310f5
 		// Apply any configured transforms/cleaning to the name of the supplied entry.
 		private void TransformEntryName(ZipEntry entry)
 		{
@@ -587,10 +583,6 @@
 				}
 			}
 		}
-<<<<<<< HEAD
-		
-		private byte[] CreateEncryptionHeader(long crcValue)
-=======
 
 		/// <summary>
 		/// Initializes encryption keys based on given <paramref name="password"/>.
@@ -606,22 +598,27 @@
 		/// <summary>
 		/// Initializes encryption keys based on given password.
 		/// </summary>
-		private void InitializeAESPassword(ZipEntry entry, string rawPassword,
-											out byte[] salt, out byte[] pwdVerifier)
-		{
-			salt = new byte[entry.AESSaltLen];
-
+		protected byte[] InitializeAESPassword(ZipEntry entry, string rawPassword)
+		{
+			var salt = new byte[entry.AESSaltLen];
 			// Salt needs to be cryptographically random, and unique per file
+			if (_aesRnd == null)
+				_aesRnd = RandomNumberGenerator.Create();
 			_aesRnd.GetBytes(salt);
-
 			int blockSize = entry.AESKeySize / 8;   // bits to bytes
 
 			cryptoTransform_ = new ZipAESTransform(rawPassword, salt, blockSize, true);
-			pwdVerifier = ((ZipAESTransform)cryptoTransform_).PwdVerifier;
-		}
-
-		private void WriteEncryptionHeader(long crcValue)
->>>>>>> cd5310f5
+
+			var headBytes = new byte[salt.Length + 2];
+
+			Array.Copy(salt, headBytes, salt.Length);
+			Array.Copy(((ZipAESTransform)cryptoTransform_).PwdVerifier, 0,
+				headBytes, headBytes.Length - 2, 2);
+
+			return headBytes;
+		}
+		
+		private byte[] CreateEncryptionHeader(long crcValue)
 		{
 			offset += ZipConstants.CryptoHeaderSize;
 

using ICSharpCode.SharpZipLib.Checksum;
using ICSharpCode.SharpZipLib.Core;
using ICSharpCode.SharpZipLib.Zip.Compression;
using ICSharpCode.SharpZipLib.Zip.Compression.Streams;
using System;
using System.Collections.Generic;
using System.IO;
using System.Security.Cryptography;
using System.Threading;
using System.Threading.Tasks;

namespace ICSharpCode.SharpZipLib.Zip
{
	/// <summary>
	/// This is a DeflaterOutputStream that writes the files into a zip
	/// archive one after another.  It has a special method to start a new
	/// zip entry.  The zip entries contains information about the file name
	/// size, compressed size, CRC, etc.
	///
	/// It includes support for Stored and Deflated entries.
	/// This class is not thread safe.
	/// <br/>
	/// <br/>Author of the original java version : Jochen Hoenicke
	/// </summary>
	/// <example> This sample shows how to create a zip file
	/// <code>
	/// using System;
	/// using System.IO;
	///
	/// using ICSharpCode.SharpZipLib.Core;
	/// using ICSharpCode.SharpZipLib.Zip;
	///
	/// class MainClass
	/// {
	/// 	public static void Main(string[] args)
	/// 	{
	/// 		string[] filenames = Directory.GetFiles(args[0]);
	/// 		byte[] buffer = new byte[4096];
	///
	/// 		using ( ZipOutputStream s = new ZipOutputStream(File.Create(args[1])) ) {
	///
	/// 			s.SetLevel(9); // 0 - store only to 9 - means best compression
	///
	/// 			foreach (string file in filenames) {
	/// 				ZipEntry entry = new ZipEntry(file);
	/// 				s.PutNextEntry(entry);
	///
	/// 				using (FileStream fs = File.OpenRead(file)) {
	///						StreamUtils.Copy(fs, s, buffer);
	/// 				}
	/// 			}
	/// 		}
	/// 	}
	/// }
	/// </code>
	/// </example>
	public class ZipOutputStream : DeflaterOutputStream
	{
		#region Constructors

		/// <summary>
		/// Creates a new Zip output stream, writing a zip archive.
		/// </summary>
		/// <param name="baseOutputStream">
		/// The output stream to which the archive contents are written.
		/// </param>
		public ZipOutputStream(Stream baseOutputStream)
			: base(baseOutputStream, new Deflater(Deflater.DEFAULT_COMPRESSION, true))
		{
		}

		/// <summary>
		/// Creates a new Zip output stream, writing a zip archive.
		/// </summary>
		/// <param name="baseOutputStream">The output stream to which the archive contents are written.</param>
		/// <param name="bufferSize">Size of the buffer to use.</param>
		public ZipOutputStream(Stream baseOutputStream, int bufferSize)
			: base(baseOutputStream, new Deflater(Deflater.DEFAULT_COMPRESSION, true), bufferSize)
		{
		}

		#endregion Constructors

		/// <summary>
		/// Gets a flag value of true if the central header has been added for this archive; false if it has not been added.
		/// </summary>
		/// <remarks>No further entries can be added once this has been done.</remarks>
		public bool IsFinished
		{
			get
			{
				return entries == null;
			}
		}

		/// <summary>
		/// Set the zip file comment.
		/// </summary>
		/// <param name="comment">
		/// The comment text for the entire archive.
		/// </param>
		/// <exception cref="ArgumentOutOfRangeException">
		/// The converted comment is longer than 0xffff bytes.
		/// </exception>
		public void SetComment(string comment)
		{
			// TODO: Its not yet clear how to handle unicode comments here.
			byte[] commentBytes = ZipStrings.ConvertToArray(comment);
			if (commentBytes.Length > 0xffff)
			{
				throw new ArgumentOutOfRangeException(nameof(comment));
			}
			zipComment = commentBytes;
		}

		/// <summary>
		/// Sets the compression level.  The new level will be activated
		/// immediately.
		/// </summary>
		/// <param name="level">The new compression level (1 to 9).</param>
		/// <exception cref="ArgumentOutOfRangeException">
		/// Level specified is not supported.
		/// </exception>
		/// <see cref="ICSharpCode.SharpZipLib.Zip.Compression.Deflater"/>
		public void SetLevel(int level)
		{
			deflater_.SetLevel(level);
			defaultCompressionLevel = level;
		}

		/// <summary>
		/// Get the current deflater compression level
		/// </summary>
		/// <returns>The current compression level</returns>
		public int GetLevel()
		{
			return deflater_.GetLevel();
		}

		/// <summary>
		/// Get / set a value indicating how Zip64 Extension usage is determined when adding entries.
		/// </summary>
		/// <remarks>Older archivers may not understand Zip64 extensions.
		/// If backwards compatability is an issue be careful when adding <see cref="ZipEntry.Size">entries</see> to an archive.
		/// Setting this property to off is workable but less desirable as in those circumstances adding a file
		/// larger then 4GB will fail.</remarks>
		public UseZip64 UseZip64
		{
			get { return useZip64_; }
			set { useZip64_ = value; }
		}

		/// <summary>
		/// Used for transforming the names of entries added by <see cref="PutNextEntry(ZipEntry)"/>.
		/// Defaults to <see cref="PathTransformer"/>, set to null to disable transforms and use names as supplied.
		/// </summary>
		public INameTransform NameTransform { get; set; } = new PathTransformer();
		
		// Apply any configured transforms/cleaning to the name of the supplied entry.
		private void TransformEntryName(ZipEntry entry)
		{
			if (NameTransform == null) return;
			entry.Name = entry.IsDirectory 
				? NameTransform.TransformDirectory(entry.Name) 
				: NameTransform.TransformFile(entry.Name);
		}

		/// <summary>
		/// Starts a new Zip entry. It automatically closes the previous
		/// entry if present.
		/// All entry elements bar name are optional, but must be correct if present.
		/// If the compression method is stored and the output is not patchable
		/// the compression for that entry is automatically changed to deflate level 0
		/// </summary>
		/// <param name="entry">
		/// the entry.
		/// </param>
		/// <exception cref="System.ArgumentNullException">
		/// if entry passed is null.
		/// </exception>
		/// <exception cref="System.IO.IOException">
		/// if an I/O error occurred.
		/// </exception>
		/// <exception cref="System.InvalidOperationException">
		/// if stream was finished
		/// </exception>
		/// <exception cref="ZipException">
		/// Too many entries in the Zip file<br/>
		/// Entry name is too long<br/>
		/// Finish has already been called<br/>
		/// </exception>
		/// <exception cref="System.NotImplementedException">
		/// The Compression method specified for the entry is unsupported.
		/// </exception>
		public void PutNextEntry(ZipEntry entry)
			=> PutNextEntry(baseOutputStream_, entry);

		internal void PutNextEntry(Stream stream, ZipEntry entry, long streamOffset = 0)
		{
			if (entry == null)
			{
				throw new ArgumentNullException(nameof(entry));
			}

			if (entries == null)
			{
				throw new InvalidOperationException("ZipOutputStream was finished");
			}

			if (curEntry != null)
			{
				CloseEntry();
			}

			if (entries.Count == int.MaxValue)
			{
				throw new ZipException("Too many entries for Zip file");
			}

			CompressionMethod method = entry.CompressionMethod;

			// Check that the compression is one that we support
			if (method != CompressionMethod.Deflated && method != CompressionMethod.Stored)
			{
				throw new NotImplementedException("Compression method not supported");
			}

			// A password must have been set in order to add AES encrypted entries
			if (entry.AESKeySize > 0 && string.IsNullOrEmpty(this.Password))
			{
				throw new InvalidOperationException("The Password property must be set before AES encrypted entries can be added");
			}

			int compressionLevel = defaultCompressionLevel;

			// Clear flags that the library manages internally
			entry.Flags &= (int)GeneralBitFlags.UnicodeText;
			patchEntryHeader = false;

			bool headerInfoAvailable;

			// No need to compress - definitely no data.
			if (entry.Size == 0)
			{
				entry.CompressedSize = entry.Size;
				entry.Crc = 0;
				method = CompressionMethod.Stored;
				headerInfoAvailable = true;
			}
			else
			{
				headerInfoAvailable = (entry.Size >= 0) && entry.HasCrc && entry.CompressedSize >= 0;

				// Switch to deflation if storing isnt possible.
				if (method == CompressionMethod.Stored)
				{
					if (!headerInfoAvailable)
					{
						if (!CanPatchEntries)
						{
							// Can't patch entries so storing is not possible.
							method = CompressionMethod.Deflated;
							compressionLevel = 0;
						}
					}
					else // entry.size must be > 0
					{
						entry.CompressedSize = entry.Size;
						headerInfoAvailable = entry.HasCrc;
					}
				}
			}

			if (headerInfoAvailable == false)
			{
				if (CanPatchEntries == false)
				{
					// Only way to record size and compressed size is to append a data descriptor
					// after compressed data.

					// Stored entries of this form have already been converted to deflating.
					entry.Flags |= 8;
				}
				else
				{
					patchEntryHeader = true;
				}
			}

			if (Password != null)
			{
				entry.IsCrypted = true;
				if (entry.Crc < 0)
				{
					// Need to append a data descriptor as the crc isnt available for use
					// with encryption, the date is used instead.  Setting the flag
					// indicates this to the decompressor.
					entry.Flags |= 8;
				}
			}

			entry.Offset = offset;
			entry.CompressionMethod = (CompressionMethod)method;

			curMethod = method;

			if ((useZip64_ == UseZip64.On) || ((entry.Size < 0) && (useZip64_ == UseZip64.Dynamic)))
			{
				entry.ForceZip64();
			}

			// Apply any required transforms to the entry name
			TransformEntryName(entry);

			// Write the local file header
			offset += ZipFormat.WriteLocalHeader(stream, entry, out var entryPatchData, 
				headerInfoAvailable, patchEntryHeader, streamOffset);

			patchData = entryPatchData;

			// Fix offsetOfCentraldir for AES
			if (entry.AESKeySize > 0)
				offset += entry.AESOverheadSize;

			// Activate the entry.
			curEntry = entry;
			crc.Reset();
			if (method == CompressionMethod.Deflated)
			{
				deflater_.Reset();
				deflater_.SetLevel(compressionLevel);
			}
			size = 0;

			if (!entry.IsCrypted) 
				return;

			if (entry.AESKeySize > 0)
			{
				WriteAESHeader(entry);
			}
			else
			{
				// Use entry time if CRC is missing
				WriteEncryptionHeader(entry.Crc < 0 ? entry.DosTime << 16 : entry.Crc);
			}
		}

		/// <summary>
		/// Starts a new Zip entry. It automatically closes the previous
		/// entry if present.
		/// All entry elements bar name are optional, but must be correct if present.
		/// If the compression method is stored and the output is not patchable
		/// the compression for that entry is automatically changed to deflate level 0
		/// </summary>
		/// <param name="entry">
		/// the entry.
		/// </param>
		/// <param name="cancellationToken">The <see cref="CancellationToken"/> that can be used to cancel the operation.</param>
		/// <exception cref="System.ArgumentNullException">
		/// if entry passed is null.
		/// </exception>
		/// <exception cref="System.IO.IOException">
		/// if an I/O error occured.
		/// </exception>
		/// <exception cref="System.InvalidOperationException">
		/// if stream was finished
		/// </exception>
		/// <exception cref="ZipException">
		/// Too many entries in the Zip file<br/>
		/// Entry name is too long<br/>
		/// Finish has already been called<br/>
		/// </exception>
		/// <exception cref="System.NotImplementedException">
		/// The Compression method specified for the entry is unsupported.
		/// </exception>
		public async Task PutNextEntryAsync(ZipEntry entry, CancellationToken cancellationToken = default)
		{
			using (var ms = new MemoryStream())
			{
				PutNextEntry(ms, entry, baseOutputStream_.Position);
				await ms.CopyToAsync(baseOutputStream_, 81920, cancellationToken);
			}
		}

		/// <summary>
		/// Closes the current entry, updating header and footer information as required
		/// </summary>
		/// <exception cref="ZipException">
		/// Invalid entry field values.
		/// </exception>
		/// <exception cref="System.IO.IOException">
		/// An I/O error occurs.
		/// </exception>
		/// <exception cref="System.InvalidOperationException">
		/// No entry is active.
		/// </exception>
		public void CloseEntry()
		{
			WriteEntryFooter(baseOutputStream_);

			// Patch the header if possible
			if (patchEntryHeader)
			{
				patchEntryHeader = false;
				ZipFormat.PatchLocalHeaderSync(baseOutputStream_, curEntry, patchData);
			}

			entries.Add(curEntry);
			curEntry = null;
		}

		/// <inheritdoc cref="CloseEntry"/>
		public async Task CloseEntryAsync(CancellationToken ct)
		{
			using (var ms = new MemoryStream())
			{
				WriteEntryFooter(ms);
				await ms.CopyToAsync(baseOutputStream_, 81920, ct);
			}

			// Patch the header if possible
			if (patchEntryHeader)
			{
				patchEntryHeader = false;
				await ZipFormat.PatchLocalHeaderAsync(baseOutputStream_, curEntry, patchData, ct);
			}

			entries.Add(curEntry);
			curEntry = null;
		}

		internal void WriteEntryFooter(Stream stream)
		{
			if (curEntry == null)
			{
				throw new InvalidOperationException("No open entry");
			}

			long csize = size;

			// First finish the deflater, if appropriate
			if (curMethod == CompressionMethod.Deflated)
			{
				if (size >= 0)
				{
					base.Finish();
					csize = deflater_.TotalOut;
				}
				else
				{
					deflater_.Reset();
				}
			}
			else if (curMethod == CompressionMethod.Stored)
			{
				// This is done by Finish() for Deflated entries, but we need to do it
				// ourselves for Stored ones
				base.GetAuthCodeIfAES();
			}

			// Write the AES Authentication Code (a hash of the compressed and encrypted data)
			if (curEntry.AESKeySize > 0)
			{
				stream.Write(AESAuthCode, 0, 10);
				// Always use 0 as CRC for AE-2 format
				curEntry.Crc = 0;
			}
			else
			{
				if (curEntry.Crc < 0)
				{
					curEntry.Crc = crc.Value;
				}
				else if (curEntry.Crc != crc.Value)
				{
					throw new ZipException($"crc was {crc.Value}, but {curEntry.Crc} was expected");
				}
			}

			if (curEntry.Size < 0)
			{
				curEntry.Size = size;
			}
			else if (curEntry.Size != size)
			{
				throw new ZipException($"size was {size}, but {curEntry.Size} was expected");
			}

			if (curEntry.CompressedSize < 0)
			{
				curEntry.CompressedSize = csize;
			}
			else if (curEntry.CompressedSize != csize)
			{
				throw new ZipException($"compressed size was {csize}, but {curEntry.CompressedSize} expected");
			}

			offset += csize;

			if (curEntry.IsCrypted)
			{
				curEntry.CompressedSize += curEntry.EncryptionOverheadSize;
			}

			// Add data descriptor if flagged as required
			if ((curEntry.Flags & 8) != 0)
			{
				stream.WriteLEInt(ZipConstants.DataDescriptorSignature);
				stream.WriteLEInt(unchecked((int)curEntry.Crc));

				if (curEntry.LocalHeaderRequiresZip64)
				{
					stream.WriteLELong(curEntry.CompressedSize);
					stream.WriteLELong(curEntry.Size);
					offset += ZipConstants.Zip64DataDescriptorSize;
				}
				else
				{
					stream.WriteLEInt((int)curEntry.CompressedSize);
					stream.WriteLEInt((int)curEntry.Size);
					offset += ZipConstants.DataDescriptorSize;
				}
			}
		}
		
		private byte[] CreateEncryptionHeader(long crcValue)
		{
			offset += ZipConstants.CryptoHeaderSize;

			InitializePassword(Password);

			byte[] cryptBuffer = new byte[ZipConstants.CryptoHeaderSize];
			using (var rng = new RNGCryptoServiceProvider())
			{
				rng.GetBytes(cryptBuffer);
			}

			cryptBuffer[11] = (byte)(crcValue >> 24);

			EncryptBlock(cryptBuffer, 0, cryptBuffer.Length);

			return cryptBuffer;
		}

		private void WriteEncryptionHeader(long crcValue)
		{
			var cryptBuffer = CreateEncryptionHeader(crcValue);
			baseOutputStream_.Write(cryptBuffer, 0, cryptBuffer.Length);
		}

		private async Task WriteEncryptionHeaderAsync(long crcValue, CancellationToken cancellationToken)
		{
			var cryptBuffer = CreateEncryptionHeader(crcValue);
			await baseOutputStream_.WriteAsync(cryptBuffer, 0, cryptBuffer.Length, cancellationToken);
		}

		// File format for AES:
		// Size (bytes)   Content
		// ------------   -------
		// Variable       Salt value
		// 2              Password verification value
		// Variable       Encrypted file data
		// 10             Authentication code
		//
		// Value in the "compressed size" fields of the local file header and the central directory entry
		// is the total size of all the items listed above. In other words, it is the total size of the
		// salt value, password verification value, encrypted data, and authentication code.

		private void WriteAESHeader(ZipEntry entry)
		{
			var header = InitializeAESPassword(entry, Password);
			baseOutputStream_.Write(header, 0, header.Length);
		}

		private async Task WriteAESHeaderAsync(ZipEntry entry, CancellationToken cancellationToken)
		{
			var header = InitializeAESPassword(entry, Password);
			await baseOutputStream_.WriteAsync(header, 0, header.Length, cancellationToken);
		}

		/// <summary>
		/// Writes the given buffer to the current entry.
		/// </summary>
		/// <param name="buffer">The buffer containing data to write.</param>
		/// <param name="offset">The offset of the first byte to write.</param>
		/// <param name="count">The number of bytes to write.</param>
		/// <exception cref="ZipException">Archive size is invalid</exception>
		/// <exception cref="System.InvalidOperationException">No entry is active.</exception>
		public override void Write(byte[] buffer, int offset, int count)
		{
			if (curEntry == null)
			{
				throw new InvalidOperationException("No open entry.");
			}

			if (buffer == null)
			{
				throw new ArgumentNullException(nameof(buffer));
			}

			if (offset < 0)
			{
				throw new ArgumentOutOfRangeException(nameof(offset), "Cannot be negative");
			}

			if (count < 0)
			{
				throw new ArgumentOutOfRangeException(nameof(count), "Cannot be negative");
			}

			if ((buffer.Length - offset) < count)
			{
				throw new ArgumentException("Invalid offset/count combination");
			}

			if (curEntry.AESKeySize == 0)
			{
				// Only update CRC if AES is not enabled
				crc.Update(new ArraySegment<byte>(buffer, offset, count));
			}

			size += count;

			switch (curMethod)
			{
				case CompressionMethod.Deflated:
					base.Write(buffer, offset, count);
					break;

				case CompressionMethod.Stored:
					if (Password != null)
					{
						CopyAndEncrypt(buffer, offset, count);
					}
					else
					{
						baseOutputStream_.Write(buffer, offset, count);
					}
					break;
			}
		}

		private void CopyAndEncrypt(byte[] buffer, int offset, int count)
		{
			const int CopyBufferSize = 4096;
			byte[] localBuffer = new byte[CopyBufferSize];
			while (count > 0)
			{
				int bufferCount = (count < CopyBufferSize) ? count : CopyBufferSize;

				Array.Copy(buffer, offset, localBuffer, 0, bufferCount);
				EncryptBlock(localBuffer, 0, bufferCount);
				baseOutputStream_.Write(localBuffer, 0, bufferCount);
				count -= bufferCount;
				offset += bufferCount;
			}
		}

		/// <summary>
		/// Finishes the stream.  This will write the central directory at the
		/// end of the zip file and flush the stream.
		/// </summary>
		/// <remarks>
		/// This is automatically called when the stream is closed.
		/// </remarks>
		/// <exception cref="System.IO.IOException">
		/// An I/O error occurs.
		/// </exception>
		/// <exception cref="ZipException">
		/// Comment exceeds the maximum length<br/>
		/// Entry name exceeds the maximum length
		/// </exception>
		public override void Finish()
		{
			if (entries == null)
			{
				return;
			}

			if (curEntry != null)
			{
				CloseEntry();
			}

			long numEntries = entries.Count;
			long sizeEntries = 0;

			foreach (var entry in entries)
			{
<<<<<<< HEAD
				sizeEntries += ZipFormat.WriteEndEntry(baseOutputStream_, entry);
			}
=======
				WriteLeInt(ZipConstants.CentralHeaderSignature);
				WriteLeShort((entry.HostSystem << 8) | entry.VersionMadeBy);
				WriteLeShort(entry.Version);
				WriteLeShort(entry.Flags);
				WriteLeShort((short)entry.CompressionMethodForHeader);
				WriteLeInt((int)entry.DosTime);
				WriteLeInt((int)entry.Crc);

				if (entry.IsZip64Forced() ||
					(entry.CompressedSize >= uint.MaxValue))
				{
					WriteLeInt(-1);
				}
				else
				{
					WriteLeInt((int)entry.CompressedSize);
				}

				if (entry.IsZip64Forced() ||
					(entry.Size >= uint.MaxValue))
				{
					WriteLeInt(-1);
				}
				else
				{
					WriteLeInt((int)entry.Size);
				}

				byte[] name = ZipStrings.ConvertToArray(entry.Flags, entry.Name);

				if (name.Length > 0xffff)
				{
					throw new ZipException("Name too long.");
				}

				var ed = new ZipExtraData(entry.ExtraData);

				if (entry.CentralHeaderRequiresZip64)
				{
					ed.StartNewEntry();
					if (entry.IsZip64Forced() ||
						(entry.Size >= 0xffffffff))
					{
						ed.AddLeLong(entry.Size);
					}

					if (entry.IsZip64Forced() ||
						(entry.CompressedSize >= 0xffffffff))
					{
						ed.AddLeLong(entry.CompressedSize);
					}

					if (entry.Offset >= 0xffffffff)
					{
						ed.AddLeLong(entry.Offset);
					}

					ed.AddNewEntry(1);
				}
				else
				{
					ed.Delete(1);
				}

				if (entry.AESKeySize > 0)
				{
					AddExtraDataAES(entry, ed);
				}
				byte[] extra = ed.GetEntryData();

				byte[] entryComment =
					(entry.Comment != null) ?
					ZipStrings.ConvertToArray(entry.Flags, entry.Comment) :
					Empty.Array<byte>();

				if (entryComment.Length > 0xffff)
				{
					throw new ZipException("Comment too long.");
				}
>>>>>>> 34879bef

			ZipFormat.WriteEndOfCentralDirectory(baseOutputStream_, numEntries, sizeEntries, offset, zipComment);

			entries = null;
		}

		/// <inheritdoc cref="Finish"/>>
		public override async Task FinishAsync(CancellationToken cancellationToken)
		{
			using (var ms = new MemoryStream())
			{
				if (entries == null)
				{
					return;
				}

				if (curEntry != null)
				{
					await CloseEntryAsync(cancellationToken);
				}

				long numEntries = entries.Count;
				long sizeEntries = 0;

				foreach (var entry in entries)
				{
					sizeEntries += ZipFormat.WriteEndEntry(ms, entry);
					await ms.CopyToAsync(baseOutputStream_, 81920, cancellationToken);
					ms.SetLength(0);
				}

				ZipFormat.WriteEndOfCentralDirectory(ms, numEntries, sizeEntries, offset, zipComment);
				await ms.CopyToAsync(baseOutputStream_, 81920, cancellationToken);

				entries = null;
			}
		}

		/// <summary>
		/// Flushes the stream by calling <see cref="DeflaterOutputStream.Flush">Flush</see> on the deflater stream unless
		/// the current compression method is <see cref="CompressionMethod.Stored"/>. Then it flushes the underlying output stream.
		/// </summary>
		public override void Flush()
		{
			if(curMethod == CompressionMethod.Stored)
			{
				baseOutputStream_.Flush();
			} 
			else
			{
				base.Flush();
			}
		}

		#region Instance Fields

		/// <summary>
		/// The entries for the archive.
		/// </summary>
		private List<ZipEntry> entries = new List<ZipEntry>();

		/// <summary>
		/// Used to track the crc of data added to entries.
		/// </summary>
		private Crc32 crc = new Crc32();

		/// <summary>
		/// The current entry being added.
		/// </summary>
		private ZipEntry curEntry;

		private int defaultCompressionLevel = Deflater.DEFAULT_COMPRESSION;

		private CompressionMethod curMethod = CompressionMethod.Deflated;

		/// <summary>
		/// Used to track the size of data for an entry during writing.
		/// </summary>
		private long size;

		/// <summary>
		/// Offset to be recorded for each entry in the central header.
		/// </summary>
		private long offset;

		/// <summary>
		/// Comment for the entire archive recorded in central header.
		/// </summary>
		private byte[] zipComment = Empty.Array<byte>();

		/// <summary>
		/// Flag indicating that header patching is required for the current entry.
		/// </summary>
		private bool patchEntryHeader;

		/// <summary>
		/// The values to patch in the entry local header
		/// </summary>
		private EntryPatchData patchData;

		// Default is dynamic which is not backwards compatible and can cause problems
		// with XP's built in compression which cant read Zip64 archives.
		// However it does avoid the situation were a large file is added and cannot be completed correctly.
		// NOTE: Setting the size for entries before they are added is the best solution!
		private UseZip64 useZip64_ = UseZip64.Dynamic;

		#endregion Instance Fields
	}
}<|MERGE_RESOLUTION|>--- conflicted
+++ resolved
@@ -688,90 +688,8 @@
 
 			foreach (var entry in entries)
 			{
-<<<<<<< HEAD
 				sizeEntries += ZipFormat.WriteEndEntry(baseOutputStream_, entry);
 			}
-=======
-				WriteLeInt(ZipConstants.CentralHeaderSignature);
-				WriteLeShort((entry.HostSystem << 8) | entry.VersionMadeBy);
-				WriteLeShort(entry.Version);
-				WriteLeShort(entry.Flags);
-				WriteLeShort((short)entry.CompressionMethodForHeader);
-				WriteLeInt((int)entry.DosTime);
-				WriteLeInt((int)entry.Crc);
-
-				if (entry.IsZip64Forced() ||
-					(entry.CompressedSize >= uint.MaxValue))
-				{
-					WriteLeInt(-1);
-				}
-				else
-				{
-					WriteLeInt((int)entry.CompressedSize);
-				}
-
-				if (entry.IsZip64Forced() ||
-					(entry.Size >= uint.MaxValue))
-				{
-					WriteLeInt(-1);
-				}
-				else
-				{
-					WriteLeInt((int)entry.Size);
-				}
-
-				byte[] name = ZipStrings.ConvertToArray(entry.Flags, entry.Name);
-
-				if (name.Length > 0xffff)
-				{
-					throw new ZipException("Name too long.");
-				}
-
-				var ed = new ZipExtraData(entry.ExtraData);
-
-				if (entry.CentralHeaderRequiresZip64)
-				{
-					ed.StartNewEntry();
-					if (entry.IsZip64Forced() ||
-						(entry.Size >= 0xffffffff))
-					{
-						ed.AddLeLong(entry.Size);
-					}
-
-					if (entry.IsZip64Forced() ||
-						(entry.CompressedSize >= 0xffffffff))
-					{
-						ed.AddLeLong(entry.CompressedSize);
-					}
-
-					if (entry.Offset >= 0xffffffff)
-					{
-						ed.AddLeLong(entry.Offset);
-					}
-
-					ed.AddNewEntry(1);
-				}
-				else
-				{
-					ed.Delete(1);
-				}
-
-				if (entry.AESKeySize > 0)
-				{
-					AddExtraDataAES(entry, ed);
-				}
-				byte[] extra = ed.GetEntryData();
-
-				byte[] entryComment =
-					(entry.Comment != null) ?
-					ZipStrings.ConvertToArray(entry.Flags, entry.Comment) :
-					Empty.Array<byte>();
-
-				if (entryComment.Length > 0xffff)
-				{
-					throw new ZipException("Comment too long.");
-				}
->>>>>>> 34879bef
 
 			ZipFormat.WriteEndOfCentralDirectory(baseOutputStream_, numEntries, sizeEntries, offset, zipComment);
 

--- conflicted
+++ resolved
@@ -241,16 +241,12 @@
 		/// </summary>
 		protected void Deflate()
 		{
-<<<<<<< HEAD
 			Deflate(false);
 		}
 
 		private void Deflate(bool flushing)
 		{
 			while (flushing || !deflater_.IsNeedingInput)
-=======
-			while (!deflater_.IsNeedingInput)
->>>>>>> 1a12d9c1
 			{
 				int deflateCount = deflater_.Deflate(buffer_, 0, buffer_.Length);
 

using ICSharpCode.SharpZipLib.Encryption;
using System;
using System.IO;
using System.Security.Cryptography;
<<<<<<< HEAD
using System.Text;
=======
using System.Threading;
using System.Threading.Tasks;
>>>>>>> e1e1a911

namespace ICSharpCode.SharpZipLib.Zip.Compression.Streams
{
	/// <summary>
	/// A special stream deflating or compressing the bytes that are
	/// written to it.  It uses a Deflater to perform actual deflating.<br/>
	/// Authors of the original java version : Tom Tromey, Jochen Hoenicke
	/// </summary>
	public class DeflaterOutputStream : Stream
	{
		#region Constructors

		/// <summary>
		/// Creates a new DeflaterOutputStream with a default Deflater and default buffer size.
		/// </summary>
		/// <param name="baseOutputStream">
		/// the output stream where deflated output should be written.
		/// </param>
		public DeflaterOutputStream(Stream baseOutputStream)
			: this(baseOutputStream, new Deflater(), 512)
		{
		}

		/// <summary>
		/// Creates a new DeflaterOutputStream with the given Deflater and
		/// default buffer size.
		/// </summary>
		/// <param name="baseOutputStream">
		/// the output stream where deflated output should be written.
		/// </param>
		/// <param name="deflater">
		/// the underlying deflater.
		/// </param>
		public DeflaterOutputStream(Stream baseOutputStream, Deflater deflater)
			: this(baseOutputStream, deflater, 512)
		{
		}

		/// <summary>
		/// Creates a new DeflaterOutputStream with the given Deflater and
		/// buffer size.
		/// </summary>
		/// <param name="baseOutputStream">
		/// The output stream where deflated output is written.
		/// </param>
		/// <param name="deflater">
		/// The underlying deflater to use
		/// </param>
		/// <param name="bufferSize">
		/// The buffer size in bytes to use when deflating (minimum value 512)
		/// </param>
		/// <exception cref="ArgumentOutOfRangeException">
		/// bufsize is less than or equal to zero.
		/// </exception>
		/// <exception cref="ArgumentException">
		/// baseOutputStream does not support writing
		/// </exception>
		/// <exception cref="ArgumentNullException">
		/// deflater instance is null
		/// </exception>
		public DeflaterOutputStream(Stream baseOutputStream, Deflater deflater, int bufferSize)
		{
			if (baseOutputStream == null)
			{
				throw new ArgumentNullException(nameof(baseOutputStream));
			}

			if (baseOutputStream.CanWrite == false)
			{
				throw new ArgumentException("Must support writing", nameof(baseOutputStream));
			}

			if (bufferSize < 512)
			{
				throw new ArgumentOutOfRangeException(nameof(bufferSize));
			}

			baseOutputStream_ = baseOutputStream;
			buffer_ = new byte[bufferSize];
			deflater_ = deflater ?? throw new ArgumentNullException(nameof(deflater));
		}

		#endregion Constructors

		#region Public API

		/// <summary>
		/// Finishes the stream by calling finish() on the deflater.
		/// </summary>
		/// <exception cref="SharpZipBaseException">
		/// Not all input is deflated
		/// </exception>
		public virtual void Finish()
		{
			deflater_.Finish();
			while (!deflater_.IsFinished)
			{
				int len = deflater_.Deflate(buffer_, 0, buffer_.Length);
				if (len <= 0)
				{
					break;
				}

				EncryptBlock(buffer_, 0, len);

				baseOutputStream_.Write(buffer_, 0, len);
			}

			if (!deflater_.IsFinished)
			{
				throw new SharpZipBaseException("Can't deflate all input?");
			}

			baseOutputStream_.Flush();

			if (cryptoTransform_ != null)
			{
				if (cryptoTransform_ is ZipAESTransform)
				{
					AESAuthCode = ((ZipAESTransform)cryptoTransform_).GetAuthCode();
				}
				cryptoTransform_.Dispose();
				cryptoTransform_ = null;
			}
		}

		/// <summary>
		/// Finishes the stream by calling finish() on the deflater.
		/// </summary>
		/// <param name="ct">The <see cref="CancellationToken"/> that can be used to cancel the operation.</param>
		/// <exception cref="SharpZipBaseException">
		/// Not all input is deflated
		/// </exception>
		public virtual async Task FinishAsync(CancellationToken ct)
		{
			deflater_.Finish();
			while (!deflater_.IsFinished)
			{
				int len = deflater_.Deflate(buffer_, 0, buffer_.Length);
				if (len <= 0)
				{
					break;
				}

				EncryptBlock(buffer_, 0, len);

				await baseOutputStream_.WriteAsync(buffer_, 0, len, ct);
			}

			if (!deflater_.IsFinished)
			{
				throw new SharpZipBaseException("Can't deflate all input?");
			}

			await baseOutputStream_.FlushAsync(ct);

			if (cryptoTransform_ != null)
			{
				if (cryptoTransform_ is ZipAESTransform)
				{
					AESAuthCode = ((ZipAESTransform)cryptoTransform_).GetAuthCode();
				}
				cryptoTransform_.Dispose();
				cryptoTransform_ = null;
			}
		}

		/// <summary>
		/// Gets or sets a flag indicating ownership of underlying stream.
		/// When the flag is true <see cref="Stream.Dispose()" /> will close the underlying stream also.
		/// </summary>
		/// <remarks>The default value is true.</remarks>
		public bool IsStreamOwner { get; set; } = true;

		///	<summary>
		/// Allows client to determine if an entry can be patched after its added
		/// </summary>
		public bool CanPatchEntries
		{
			get
			{
				return baseOutputStream_.CanSeek;
			}
		}

		#endregion Public API

		#region Encryption

		/// <summary>
		/// The CryptoTransform currently being used to encrypt the compressed data.
		/// </summary>
		protected ICryptoTransform cryptoTransform_;

		/// <summary>
		/// Returns the 10 byte AUTH CODE to be appended immediately following the AES data stream.
		/// </summary>
		protected byte[] AESAuthCode;

		/// <inheritdoc cref="StringCodec.ZipCryptoEncoding"/>
		public Encoding ZipCryptoEncoding { get; set; } = StringCodec.DefaultZipCryptoEncoding;

		/// <summary>
		/// Encrypt a block of data
		/// </summary>
		/// <param name="buffer">
		/// Data to encrypt.  NOTE the original contents of the buffer are lost
		/// </param>
		/// <param name="offset">
		/// Offset of first byte in buffer to encrypt
		/// </param>
		/// <param name="length">
		/// Number of bytes in buffer to encrypt
		/// </param>
		protected void EncryptBlock(byte[] buffer, int offset, int length)
		{
		    if(cryptoTransform_ is null) return;
			cryptoTransform_.TransformBlock(buffer, 0, length, buffer, 0);
		}

<<<<<<< HEAD
		/// <summary>
		/// Initializes encryption keys based on given <paramref name="password"/>.
		/// </summary>
		/// <param name="password">The password.</param>
		protected void InitializePassword(string password)
		{
			var pkManaged = new PkzipClassicManaged();
			byte[] key = PkzipClassic.GenerateKeys(ZipCryptoEncoding.GetBytes(password));
			cryptoTransform_ = pkManaged.CreateEncryptor(key, null);
		}

		/// <summary>
		/// Initializes encryption keys based on given password.
		/// </summary>
		protected void InitializeAESPassword(ZipEntry entry, string rawPassword,
											out byte[] salt, out byte[] pwdVerifier)
		{
			salt = new byte[entry.AESSaltLen];
			// Salt needs to be cryptographically random, and unique per file
			if (_aesRnd == null)
				_aesRnd = RandomNumberGenerator.Create();
			_aesRnd.GetBytes(salt);
			int blockSize = entry.AESKeySize / 8;   // bits to bytes

			cryptoTransform_ = new ZipAESTransform(rawPassword, salt, blockSize, true);
			pwdVerifier = ((ZipAESTransform)cryptoTransform_).PwdVerifier;
		}

=======
>>>>>>> e1e1a911
		#endregion Encryption

		#region Deflation Support

		/// <summary>
		/// Deflates everything in the input buffers.  This will call
		/// <code>def.deflate()</code> until all bytes from the input buffers
		/// are processed.
		/// </summary>
		protected void Deflate()
		{
			Deflate(false);
		}

		private void Deflate(bool flushing)
		{
			while (flushing || !deflater_.IsNeedingInput)
			{
				int deflateCount = deflater_.Deflate(buffer_, 0, buffer_.Length);

				if (deflateCount <= 0)
				{
					break;
				}

				EncryptBlock(buffer_, 0, deflateCount);

				baseOutputStream_.Write(buffer_, 0, deflateCount);
			}

			if (!deflater_.IsNeedingInput)
			{
				throw new SharpZipBaseException("DeflaterOutputStream can't deflate all input?");
			}
		}

		#endregion Deflation Support

		#region Stream Overrides

		/// <summary>
		/// Gets value indicating stream can be read from
		/// </summary>
		public override bool CanRead
		{
			get
			{
				return false;
			}
		}

		/// <summary>
		/// Gets a value indicating if seeking is supported for this stream
		/// This property always returns false
		/// </summary>
		public override bool CanSeek
		{
			get
			{
				return false;
			}
		}

		/// <summary>
		/// Get value indicating if this stream supports writing
		/// </summary>
		public override bool CanWrite
		{
			get
			{
				return baseOutputStream_.CanWrite;
			}
		}

		/// <summary>
		/// Get current length of stream
		/// </summary>
		public override long Length
		{
			get
			{
				return baseOutputStream_.Length;
			}
		}

		/// <summary>
		/// Gets the current position within the stream.
		/// </summary>
		/// <exception cref="NotSupportedException">Any attempt to set position</exception>
		public override long Position
		{
			get
			{
				return baseOutputStream_.Position;
			}
			set
			{
				throw new NotSupportedException("Position property not supported");
			}
		}

		/// <summary>
		/// Sets the current position of this stream to the given value. Not supported by this class!
		/// </summary>
		/// <param name="offset">The offset relative to the <paramref name="origin"/> to seek.</param>
		/// <param name="origin">The <see cref="SeekOrigin"/> to seek from.</param>
		/// <returns>The new position in the stream.</returns>
		/// <exception cref="NotSupportedException">Any access</exception>
		public override long Seek(long offset, SeekOrigin origin)
		{
			throw new NotSupportedException("DeflaterOutputStream Seek not supported");
		}

		/// <summary>
		/// Sets the length of this stream to the given value. Not supported by this class!
		/// </summary>
		/// <param name="value">The new stream length.</param>
		/// <exception cref="NotSupportedException">Any access</exception>
		public override void SetLength(long value)
		{
			throw new NotSupportedException("DeflaterOutputStream SetLength not supported");
		}

		/// <summary>
		/// Read a byte from stream advancing position by one
		/// </summary>
		/// <returns>The byte read cast to an int.  THe value is -1 if at the end of the stream.</returns>
		/// <exception cref="NotSupportedException">Any access</exception>
		public override int ReadByte()
		{
			throw new NotSupportedException("DeflaterOutputStream ReadByte not supported");
		}

		/// <summary>
		/// Read a block of bytes from stream
		/// </summary>
		/// <param name="buffer">The buffer to store read data in.</param>
		/// <param name="offset">The offset to start storing at.</param>
		/// <param name="count">The maximum number of bytes to read.</param>
		/// <returns>The actual number of bytes read.  Zero if end of stream is detected.</returns>
		/// <exception cref="NotSupportedException">Any access</exception>
		public override int Read(byte[] buffer, int offset, int count)
		{
			throw new NotSupportedException("DeflaterOutputStream Read not supported");
		}

		/// <summary>
		/// Flushes the stream by calling <see cref="Flush">Flush</see> on the deflater and then
		/// on the underlying stream.  This ensures that all bytes are flushed.
		/// </summary>
		public override void Flush()
		{
			deflater_.Flush();
			Deflate(true);
			baseOutputStream_.Flush();
		}

		/// <summary>
		/// Calls <see cref="Finish"/> and closes the underlying
		/// stream when <see cref="IsStreamOwner"></see> is true.
		/// </summary>
		protected override void Dispose(bool disposing)
		{
			if (!isClosed_)
			{
				isClosed_ = true;

				try
				{
					Finish();
					if (cryptoTransform_ != null)
					{
						GetAuthCodeIfAES();
						cryptoTransform_.Dispose();
						cryptoTransform_ = null;
					}
				}
				finally
				{
					if (IsStreamOwner)
					{
						baseOutputStream_.Dispose();
					}
				}
			}
		}

#if NETSTANDARD2_1
		/// <summary>
		/// Calls <see cref="FinishAsync"/> and closes the underlying
		/// stream when <see cref="IsStreamOwner"></see> is true.
		/// </summary>
		public override async ValueTask DisposeAsync()
		{
			if (!isClosed_)
			{
				isClosed_ = true;

				try
				{
					await FinishAsync(CancellationToken.None);
					if (cryptoTransform_ != null)
					{
						GetAuthCodeIfAES();
						cryptoTransform_.Dispose();
						cryptoTransform_ = null;
					}
				}
				finally
				{
					if (IsStreamOwner)
					{
						await baseOutputStream_.DisposeAsync();
					}
				}
			}
		}
#endif

		/// <summary>
		/// Get the Auth code for AES encrypted entries
		/// </summary>
		protected void GetAuthCodeIfAES()
		{
			if (cryptoTransform_ is ZipAESTransform)
			{
				AESAuthCode = ((ZipAESTransform)cryptoTransform_).GetAuthCode();
			}
		}

		/// <summary>
		/// Writes a single byte to the compressed output stream.
		/// </summary>
		/// <param name="value">
		/// The byte value.
		/// </param>
		public override void WriteByte(byte value)
		{
			byte[] b = new byte[1];
			b[0] = value;
			Write(b, 0, 1);
		}

		/// <summary>
		/// Writes bytes from an array to the compressed stream.
		/// </summary>
		/// <param name="buffer">
		/// The byte array
		/// </param>
		/// <param name="offset">
		/// The offset into the byte array where to start.
		/// </param>
		/// <param name="count">
		/// The number of bytes to write.
		/// </param>
		public override void Write(byte[] buffer, int offset, int count)
		{
			deflater_.SetInput(buffer, offset, count);
			Deflate();
		}

		#endregion Stream Overrides

		#region Instance Fields

		/// <summary>
		/// This buffer is used temporarily to retrieve the bytes from the
		/// deflater and write them to the underlying output stream.
		/// </summary>
		private byte[] buffer_;

		/// <summary>
		/// The deflater which is used to deflate the stream.
		/// </summary>
		protected Deflater deflater_;

		/// <summary>
		/// Base stream the deflater depends on.
		/// </summary>
		protected Stream baseOutputStream_;

		private bool isClosed_;

		#endregion Instance Fields
	}
}<|MERGE_RESOLUTION|>--- conflicted
+++ resolved
@@ -2,12 +2,9 @@
 using System;
 using System.IO;
 using System.Security.Cryptography;
-<<<<<<< HEAD
 using System.Text;
-=======
 using System.Threading;
 using System.Threading.Tasks;
->>>>>>> e1e1a911
 
 namespace ICSharpCode.SharpZipLib.Zip.Compression.Streams
 {
@@ -228,37 +225,6 @@
 			cryptoTransform_.TransformBlock(buffer, 0, length, buffer, 0);
 		}
 
-<<<<<<< HEAD
-		/// <summary>
-		/// Initializes encryption keys based on given <paramref name="password"/>.
-		/// </summary>
-		/// <param name="password">The password.</param>
-		protected void InitializePassword(string password)
-		{
-			var pkManaged = new PkzipClassicManaged();
-			byte[] key = PkzipClassic.GenerateKeys(ZipCryptoEncoding.GetBytes(password));
-			cryptoTransform_ = pkManaged.CreateEncryptor(key, null);
-		}
-
-		/// <summary>
-		/// Initializes encryption keys based on given password.
-		/// </summary>
-		protected void InitializeAESPassword(ZipEntry entry, string rawPassword,
-											out byte[] salt, out byte[] pwdVerifier)
-		{
-			salt = new byte[entry.AESSaltLen];
-			// Salt needs to be cryptographically random, and unique per file
-			if (_aesRnd == null)
-				_aesRnd = RandomNumberGenerator.Create();
-			_aesRnd.GetBytes(salt);
-			int blockSize = entry.AESKeySize / 8;   // bits to bytes
-
-			cryptoTransform_ = new ZipAESTransform(rawPassword, salt, blockSize, true);
-			pwdVerifier = ((ZipAESTransform)cryptoTransform_).PwdVerifier;
-		}
-
-=======
->>>>>>> e1e1a911
 		#endregion Encryption
 
 		#region Deflation Support

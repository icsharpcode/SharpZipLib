using ICSharpCode.SharpZipLib.Encryption;
using System;
using System.IO;
using System.Security.Cryptography;
using System.Threading;
using System.Threading.Tasks;

namespace ICSharpCode.SharpZipLib.Zip.Compression.Streams
{
	/// <summary>
	/// A special stream deflating or compressing the bytes that are
	/// written to it.  It uses a Deflater to perform actual deflating.<br/>
	/// Authors of the original java version : Tom Tromey, Jochen Hoenicke
	/// </summary>
	public class DeflaterOutputStream : Stream
	{
		#region Constructors

		/// <summary>
		/// Creates a new DeflaterOutputStream with a default Deflater and default buffer size.
		/// </summary>
		/// <param name="baseOutputStream">
		/// the output stream where deflated output should be written.
		/// </param>
		public DeflaterOutputStream(Stream baseOutputStream)
			: this(baseOutputStream, new Deflater(), 512)
		{
		}

		/// <summary>
		/// Creates a new DeflaterOutputStream with the given Deflater and
		/// default buffer size.
		/// </summary>
		/// <param name="baseOutputStream">
		/// the output stream where deflated output should be written.
		/// </param>
		/// <param name="deflater">
		/// the underlying deflater.
		/// </param>
		public DeflaterOutputStream(Stream baseOutputStream, Deflater deflater)
			: this(baseOutputStream, deflater, 512)
		{
		}

		/// <summary>
		/// Creates a new DeflaterOutputStream with the given Deflater and
		/// buffer size.
		/// </summary>
		/// <param name="baseOutputStream">
		/// The output stream where deflated output is written.
		/// </param>
		/// <param name="deflater">
		/// The underlying deflater to use
		/// </param>
		/// <param name="bufferSize">
		/// The buffer size in bytes to use when deflating (minimum value 512)
		/// </param>
		/// <exception cref="ArgumentOutOfRangeException">
		/// bufsize is less than or equal to zero.
		/// </exception>
		/// <exception cref="ArgumentException">
		/// baseOutputStream does not support writing
		/// </exception>
		/// <exception cref="ArgumentNullException">
		/// deflater instance is null
		/// </exception>
		public DeflaterOutputStream(Stream baseOutputStream, Deflater deflater, int bufferSize)
		{
			if (baseOutputStream == null)
			{
				throw new ArgumentNullException(nameof(baseOutputStream));
			}

			if (baseOutputStream.CanWrite == false)
			{
				throw new ArgumentException("Must support writing", nameof(baseOutputStream));
			}

			if (bufferSize < 512)
			{
				throw new ArgumentOutOfRangeException(nameof(bufferSize));
			}

			baseOutputStream_ = baseOutputStream;
			buffer_ = new byte[bufferSize];
			deflater_ = deflater ?? throw new ArgumentNullException(nameof(deflater));
		}

		#endregion Constructors

		#region Public API

		/// <summary>
		/// Finishes the stream by calling finish() on the deflater.
		/// </summary>
		/// <exception cref="SharpZipBaseException">
		/// Not all input is deflated
		/// </exception>
		public virtual void Finish()
		{
			deflater_.Finish();
			while (!deflater_.IsFinished)
			{
				int len = deflater_.Deflate(buffer_, 0, buffer_.Length);
				if (len <= 0)
				{
					break;
				}

				if (cryptoTransform_ != null)
				{
					EncryptBlock(buffer_, 0, len);
				}

				baseOutputStream_.Write(buffer_, 0, len);
			}

			if (!deflater_.IsFinished)
			{
				throw new SharpZipBaseException("Can't deflate all input?");
			}

			baseOutputStream_.Flush();

			if (cryptoTransform_ != null)
			{
				if (cryptoTransform_ is ZipAESTransform)
				{
					AESAuthCode = ((ZipAESTransform)cryptoTransform_).GetAuthCode();
				}
				cryptoTransform_.Dispose();
				cryptoTransform_ = null;
			}
		}

		/// <summary>
		/// Finishes the stream by calling finish() on the deflater.
		/// </summary>
		/// <param name="cancellationToken">The <see cref="CancellationToken"/> that can be used to cancel the operation.</param>
		/// <exception cref="SharpZipBaseException">
		/// Not all input is deflated
		/// </exception>
		public virtual async Task FinishAsync(CancellationToken cancellationToken)
		{
			deflater_.Finish();
			while (!deflater_.IsFinished)
			{
				int len = deflater_.Deflate(buffer_, 0, buffer_.Length);
				if (len <= 0)
				{
					break;
				}

				if (cryptoTransform_ != null)
				{
					EncryptBlock(buffer_, 0, len);
				}

				await baseOutputStream_.WriteAsync(buffer_, 0, len, cancellationToken);
			}

			if (!deflater_.IsFinished)
			{
				throw new SharpZipBaseException("Can't deflate all input?");
			}

			await baseOutputStream_.FlushAsync(cancellationToken);

			if (cryptoTransform_ != null)
			{
				if (cryptoTransform_ is ZipAESTransform)
				{
					AESAuthCode = ((ZipAESTransform)cryptoTransform_).GetAuthCode();
				}
				cryptoTransform_.Dispose();
				cryptoTransform_ = null;
			}
		}

		/// <summary>
		/// Gets or sets a flag indicating ownership of underlying stream.
		/// When the flag is true <see cref="Stream.Dispose()" /> will close the underlying stream also.
		/// </summary>
		/// <remarks>The default value is true.</remarks>
		public bool IsStreamOwner { get; set; } = true;

		///	<summary>
		/// Allows client to determine if an entry can be patched after its added
		/// </summary>
		public bool CanPatchEntries
		{
			get
			{
				return baseOutputStream_.CanSeek;
			}
		}

		#endregion Public API

		#region Encryption

		/// <summary>
		/// The CryptoTransform currently being used to encrypt the compressed data.
		/// </summary>
		protected ICryptoTransform cryptoTransform_;

		/// <summary>
		/// Returns the 10 byte AUTH CODE to be appended immediately following the AES data stream.
		/// </summary>
		protected byte[] AESAuthCode;

		/// <summary>
		/// Encrypt a block of data
		/// </summary>
		/// <param name="buffer">
		/// Data to encrypt.  NOTE the original contents of the buffer are lost
		/// </param>
		/// <param name="offset">
		/// Offset of first byte in buffer to encrypt
		/// </param>
		/// <param name="length">
		/// Number of bytes in buffer to encrypt
		/// </param>
		protected void EncryptBlock(byte[] buffer, int offset, int length)
		{
			cryptoTransform_.TransformBlock(buffer, 0, length, buffer, 0);
		}

<<<<<<< HEAD
		/// <summary>
		/// Initializes encryption keys based on given <paramref name="password"/>.
		/// </summary>
		/// <param name="password">The password.</param>
		protected void InitializePassword(string password)
		{
			var pkManaged = new PkzipClassicManaged();
			byte[] key = PkzipClassic.GenerateKeys(ZipStrings.ConvertToArray(password));
			cryptoTransform_ = pkManaged.CreateEncryptor(key, null);
		}

		/// <summary>
		/// Initializes encryption keys based on given password.
		/// </summary>
		protected byte[] InitializeAESPassword(ZipEntry entry, string rawPassword)
		{
			var salt = new byte[entry.AESSaltLen];
			// Salt needs to be cryptographically random, and unique per file
			if (_aesRnd == null)
				_aesRnd = RandomNumberGenerator.Create();
			_aesRnd.GetBytes(salt);
			int blockSize = entry.AESKeySize / 8;   // bits to bytes

			cryptoTransform_ = new ZipAESTransform(rawPassword, salt, blockSize, true);

			var headBytes = new byte[salt.Length + 2];

			Array.Copy(salt, headBytes, salt.Length);
			Array.Copy(((ZipAESTransform)cryptoTransform_).PwdVerifier, 0,
				headBytes, headBytes.Length - 2, 2);

			return headBytes;
		}

=======
>>>>>>> cd5310f5
		#endregion Encryption

		#region Deflation Support

		/// <summary>
		/// Deflates everything in the input buffers.  This will call
		/// <code>def.deflate()</code> until all bytes from the input buffers
		/// are processed.
		/// </summary>
		protected void Deflate()
		{
			Deflate(false);
		}

		private void Deflate(bool flushing)
		{
			while (flushing || !deflater_.IsNeedingInput)
			{
				int deflateCount = deflater_.Deflate(buffer_, 0, buffer_.Length);

				if (deflateCount <= 0)
				{
					break;
				}
				if (cryptoTransform_ != null)
				{
					EncryptBlock(buffer_, 0, deflateCount);
				}

				baseOutputStream_.Write(buffer_, 0, deflateCount);
			}

			if (!deflater_.IsNeedingInput)
			{
				throw new SharpZipBaseException("DeflaterOutputStream can't deflate all input?");
			}
		}

		#endregion Deflation Support

		#region Stream Overrides

		/// <summary>
		/// Gets value indicating stream can be read from
		/// </summary>
		public override bool CanRead
		{
			get
			{
				return false;
			}
		}

		/// <summary>
		/// Gets a value indicating if seeking is supported for this stream
		/// This property always returns false
		/// </summary>
		public override bool CanSeek
		{
			get
			{
				return false;
			}
		}

		/// <summary>
		/// Get value indicating if this stream supports writing
		/// </summary>
		public override bool CanWrite
		{
			get
			{
				return baseOutputStream_.CanWrite;
			}
		}

		/// <summary>
		/// Get current length of stream
		/// </summary>
		public override long Length
		{
			get
			{
				return baseOutputStream_.Length;
			}
		}

		/// <summary>
		/// Gets the current position within the stream.
		/// </summary>
		/// <exception cref="NotSupportedException">Any attempt to set position</exception>
		public override long Position
		{
			get
			{
				return baseOutputStream_.Position;
			}
			set
			{
				throw new NotSupportedException("Position property not supported");
			}
		}

		/// <summary>
		/// Sets the current position of this stream to the given value. Not supported by this class!
		/// </summary>
		/// <param name="offset">The offset relative to the <paramref name="origin"/> to seek.</param>
		/// <param name="origin">The <see cref="SeekOrigin"/> to seek from.</param>
		/// <returns>The new position in the stream.</returns>
		/// <exception cref="NotSupportedException">Any access</exception>
		public override long Seek(long offset, SeekOrigin origin)
		{
			throw new NotSupportedException("DeflaterOutputStream Seek not supported");
		}

		/// <summary>
		/// Sets the length of this stream to the given value. Not supported by this class!
		/// </summary>
		/// <param name="value">The new stream length.</param>
		/// <exception cref="NotSupportedException">Any access</exception>
		public override void SetLength(long value)
		{
			throw new NotSupportedException("DeflaterOutputStream SetLength not supported");
		}

		/// <summary>
		/// Read a byte from stream advancing position by one
		/// </summary>
		/// <returns>The byte read cast to an int.  THe value is -1 if at the end of the stream.</returns>
		/// <exception cref="NotSupportedException">Any access</exception>
		public override int ReadByte()
		{
			throw new NotSupportedException("DeflaterOutputStream ReadByte not supported");
		}

		/// <summary>
		/// Read a block of bytes from stream
		/// </summary>
		/// <param name="buffer">The buffer to store read data in.</param>
		/// <param name="offset">The offset to start storing at.</param>
		/// <param name="count">The maximum number of bytes to read.</param>
		/// <returns>The actual number of bytes read.  Zero if end of stream is detected.</returns>
		/// <exception cref="NotSupportedException">Any access</exception>
		public override int Read(byte[] buffer, int offset, int count)
		{
			throw new NotSupportedException("DeflaterOutputStream Read not supported");
		}

		/// <summary>
		/// Flushes the stream by calling <see cref="Flush">Flush</see> on the deflater and then
		/// on the underlying stream.  This ensures that all bytes are flushed.
		/// </summary>
		public override void Flush()
		{
			deflater_.Flush();
			Deflate(true);
			baseOutputStream_.Flush();
		}

		/// <summary>
		/// Calls <see cref="Finish"/> and closes the underlying
		/// stream when <see cref="IsStreamOwner"></see> is true.
		/// </summary>
		protected override void Dispose(bool disposing)
		{
			if (!isClosed_)
			{
				isClosed_ = true;

				try
				{
					Finish();
					if (cryptoTransform_ != null)
					{
						GetAuthCodeIfAES();
						cryptoTransform_.Dispose();
						cryptoTransform_ = null;
					}
				}
				finally
				{
					if (IsStreamOwner)
					{
						baseOutputStream_.Dispose();
					}
				}
			}
		}

#if NETSTANDARD2_1
		/// <summary>
		/// Calls <see cref="FinishAsync"/> and closes the underlying
		/// stream when <see cref="IsStreamOwner"></see> is true.
		/// </summary>
		public override async ValueTask DisposeAsync()
		{
			if (!isClosed_)
			{
				isClosed_ = true;

				try
				{
					await FinishAsync(CancellationToken.None);
					if (cryptoTransform_ != null)
					{
						GetAuthCodeIfAES();
						cryptoTransform_.Dispose();
						cryptoTransform_ = null;
					}
				}
				finally
				{
					if (IsStreamOwner)
					{
						await baseOutputStream_.DisposeAsync();
					}
				}
			}
		}
#endif

		/// <summary>
		/// Get the Auth code for AES encrypted entries
		/// </summary>
		protected void GetAuthCodeIfAES()
		{
			if (cryptoTransform_ is ZipAESTransform)
			{
				AESAuthCode = ((ZipAESTransform)cryptoTransform_).GetAuthCode();
			}
		}

		/// <summary>
		/// Writes a single byte to the compressed output stream.
		/// </summary>
		/// <param name="value">
		/// The byte value.
		/// </param>
		public override void WriteByte(byte value)
		{
			byte[] b = new byte[1];
			b[0] = value;
			Write(b, 0, 1);
		}

		/// <summary>
		/// Writes bytes from an array to the compressed stream.
		/// </summary>
		/// <param name="buffer">
		/// The byte array
		/// </param>
		/// <param name="offset">
		/// The offset into the byte array where to start.
		/// </param>
		/// <param name="count">
		/// The number of bytes to write.
		/// </param>
		public override void Write(byte[] buffer, int offset, int count)
		{
			deflater_.SetInput(buffer, offset, count);
			Deflate();
		}

		#endregion Stream Overrides

		#region Instance Fields

		/// <summary>
		/// This buffer is used temporarily to retrieve the bytes from the
		/// deflater and write them to the underlying output stream.
		/// </summary>
		private byte[] buffer_;

		/// <summary>
		/// The deflater which is used to deflate the stream.
		/// </summary>
		protected Deflater deflater_;

		/// <summary>
		/// Base stream the deflater depends on.
		/// </summary>
		protected Stream baseOutputStream_;

		private bool isClosed_;

		#endregion Instance Fields
	}
}<|MERGE_RESOLUTION|>--- conflicted
+++ resolved
@@ -226,43 +226,6 @@
 			cryptoTransform_.TransformBlock(buffer, 0, length, buffer, 0);
 		}
 
-<<<<<<< HEAD
-		/// <summary>
-		/// Initializes encryption keys based on given <paramref name="password"/>.
-		/// </summary>
-		/// <param name="password">The password.</param>
-		protected void InitializePassword(string password)
-		{
-			var pkManaged = new PkzipClassicManaged();
-			byte[] key = PkzipClassic.GenerateKeys(ZipStrings.ConvertToArray(password));
-			cryptoTransform_ = pkManaged.CreateEncryptor(key, null);
-		}
-
-		/// <summary>
-		/// Initializes encryption keys based on given password.
-		/// </summary>
-		protected byte[] InitializeAESPassword(ZipEntry entry, string rawPassword)
-		{
-			var salt = new byte[entry.AESSaltLen];
-			// Salt needs to be cryptographically random, and unique per file
-			if (_aesRnd == null)
-				_aesRnd = RandomNumberGenerator.Create();
-			_aesRnd.GetBytes(salt);
-			int blockSize = entry.AESKeySize / 8;   // bits to bytes
-
-			cryptoTransform_ = new ZipAESTransform(rawPassword, salt, blockSize, true);
-
-			var headBytes = new byte[salt.Length + 2];
-
-			Array.Copy(salt, headBytes, salt.Length);
-			Array.Copy(((ZipAESTransform)cryptoTransform_).PwdVerifier, 0,
-				headBytes, headBytes.Length - 2, 2);
-
-			return headBytes;
-		}
-
-=======
->>>>>>> cd5310f5
 		#endregion Encryption
 
 		#region Deflation Support

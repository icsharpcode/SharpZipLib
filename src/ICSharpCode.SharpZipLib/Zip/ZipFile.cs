using ICSharpCode.SharpZipLib.Checksum;
using ICSharpCode.SharpZipLib.Core;
using ICSharpCode.SharpZipLib.Encryption;
using ICSharpCode.SharpZipLib.Zip.Compression;
using ICSharpCode.SharpZipLib.Zip.Compression.Streams;
using System;
using System.Collections;
using System.Collections.Generic;
using System.IO;
using System.Security.Cryptography;
using System.Text;

namespace ICSharpCode.SharpZipLib.Zip
{
	#region Keys Required Event Args

	/// <summary>
	/// Arguments used with KeysRequiredEvent
	/// </summary>
	public class KeysRequiredEventArgs : EventArgs
	{
		#region Constructors

		/// <summary>
		/// Initialise a new instance of <see cref="KeysRequiredEventArgs"></see>
		/// </summary>
		/// <param name="name">The name of the file for which keys are required.</param>
		public KeysRequiredEventArgs(string name)
		{
			fileName = name;
		}

		/// <summary>
		/// Initialise a new instance of <see cref="KeysRequiredEventArgs"></see>
		/// </summary>
		/// <param name="name">The name of the file for which keys are required.</param>
		/// <param name="keyValue">The current key value.</param>
		public KeysRequiredEventArgs(string name, byte[] keyValue)
		{
			fileName = name;
			key = keyValue;
		}

		#endregion Constructors

		#region Properties

		/// <summary>
		/// Gets the name of the file for which keys are required.
		/// </summary>
		public string FileName
		{
			get { return fileName; }
		}

		/// <summary>
		/// Gets or sets the key value
		/// </summary>
		public byte[] Key
		{
			get { return key; }
			set { key = value; }
		}

		#endregion Properties

		#region Instance Fields

		private readonly string fileName;
		private byte[] key;

		#endregion Instance Fields
	}

	#endregion Keys Required Event Args

	#region Test Definitions

	/// <summary>
	/// The strategy to apply to testing.
	/// </summary>
	public enum TestStrategy
	{
		/// <summary>
		/// Find the first error only.
		/// </summary>
		FindFirstError,

		/// <summary>
		/// Find all possible errors.
		/// </summary>
		FindAllErrors,
	}

	/// <summary>
	/// The operation in progress reported by a <see cref="ZipTestResultHandler"/> during testing.
	/// </summary>
	/// <seealso cref="ZipFile.TestArchive(bool)">TestArchive</seealso>
	public enum TestOperation
	{
		/// <summary>
		/// Setting up testing.
		/// </summary>
		Initialising,

		/// <summary>
		/// Testing an individual entries header
		/// </summary>
		EntryHeader,

		/// <summary>
		/// Testing an individual entries data
		/// </summary>
		EntryData,

		/// <summary>
		/// Testing an individual entry has completed.
		/// </summary>
		EntryComplete,

		/// <summary>
		/// Running miscellaneous tests
		/// </summary>
		MiscellaneousTests,

		/// <summary>
		/// Testing is complete
		/// </summary>
		Complete,
	}

	/// <summary>
	/// Status returned by <see cref="ZipTestResultHandler"/> during testing.
	/// </summary>
	/// <seealso cref="ZipFile.TestArchive(bool)">TestArchive</seealso>
	public class TestStatus
	{
		#region Constructors

		/// <summary>
		/// Initialise a new instance of <see cref="TestStatus"/>
		/// </summary>
		/// <param name="file">The <see cref="ZipFile"/> this status applies to.</param>
		public TestStatus(ZipFile file)
		{
			file_ = file;
		}

		#endregion Constructors

		#region Properties

		/// <summary>
		/// Get the current <see cref="TestOperation"/> in progress.
		/// </summary>
		public TestOperation Operation
		{
			get { return operation_; }
		}

		/// <summary>
		/// Get the <see cref="ZipFile"/> this status is applicable to.
		/// </summary>
		public ZipFile File
		{
			get { return file_; }
		}

		/// <summary>
		/// Get the current/last entry tested.
		/// </summary>
		public ZipEntry Entry
		{
			get { return entry_; }
		}

		/// <summary>
		/// Get the number of errors detected so far.
		/// </summary>
		public int ErrorCount
		{
			get { return errorCount_; }
		}

		/// <summary>
		/// Get the number of bytes tested so far for the current entry.
		/// </summary>
		public long BytesTested
		{
			get { return bytesTested_; }
		}

		/// <summary>
		/// Get a value indicating whether the last entry test was valid.
		/// </summary>
		public bool EntryValid
		{
			get { return entryValid_; }
		}

		#endregion Properties

		#region Internal API

		internal void AddError()
		{
			errorCount_++;
			entryValid_ = false;
		}

		internal void SetOperation(TestOperation operation)
		{
			operation_ = operation;
		}

		internal void SetEntry(ZipEntry entry)
		{
			entry_ = entry;
			entryValid_ = true;
			bytesTested_ = 0;
		}

		internal void SetBytesTested(long value)
		{
			bytesTested_ = value;
		}

		#endregion Internal API

		#region Instance Fields

		private readonly ZipFile file_;
		private ZipEntry entry_;
		private bool entryValid_;
		private int errorCount_;
		private long bytesTested_;
		private TestOperation operation_;

		#endregion Instance Fields
	}

	/// <summary>
	/// Delegate invoked during <see cref="ZipFile.TestArchive(bool, TestStrategy, ZipTestResultHandler)">testing</see> if supplied indicating current progress and status.
	/// </summary>
	/// <remarks>If the message is non-null an error has occured.  If the message is null
	/// the operation as found in <see cref="TestStatus">status</see> has started.</remarks>
	public delegate void ZipTestResultHandler(TestStatus status, string message);

	#endregion Test Definitions

	#region Update Definitions

	/// <summary>
	/// The possible ways of <see cref="ZipFile.CommitUpdate()">applying updates</see> to an archive.
	/// </summary>
	public enum FileUpdateMode
	{
		/// <summary>
		/// Perform all updates on temporary files ensuring that the original file is saved.
		/// </summary>
		Safe,

		/// <summary>
		/// Update the archive directly, which is faster but less safe.
		/// </summary>
		Direct,
	}

	#endregion Update Definitions

	#region ZipFile Class

	/// <summary>
	/// This class represents a Zip archive.  You can ask for the contained
	/// entries, or get an input stream for a file entry.  The entry is
	/// automatically decompressed.
	///
	/// You can also update the archive adding or deleting entries.
	///
	/// This class is thread safe for input:  You can open input streams for arbitrary
	/// entries in different threads.
	/// <br/>
	/// <br/>Author of the original java version : Jochen Hoenicke
	/// </summary>
	/// <example>
	/// <code>
	/// using System;
	/// using System.Text;
	/// using System.Collections;
	/// using System.IO;
	///
	/// using ICSharpCode.SharpZipLib.Zip;
	///
	/// class MainClass
	/// {
	/// 	static public void Main(string[] args)
	/// 	{
	/// 		using (ZipFile zFile = new ZipFile(args[0])) {
	/// 			Console.WriteLine("Listing of : " + zFile.Name);
	/// 			Console.WriteLine("");
	/// 			Console.WriteLine("Raw Size    Size      Date     Time     Name");
	/// 			Console.WriteLine("--------  --------  --------  ------  ---------");
	/// 			foreach (ZipEntry e in zFile) {
	/// 				if ( e.IsFile ) {
	/// 					DateTime d = e.DateTime;
	/// 					Console.WriteLine("{0, -10}{1, -10}{2}  {3}   {4}", e.Size, e.CompressedSize,
	/// 						d.ToString("dd-MM-yy"), d.ToString("HH:mm"),
	/// 						e.Name);
	/// 				}
	/// 			}
	/// 		}
	/// 	}
	/// }
	/// </code>
	/// </example>
	public class ZipFile : IEnumerable, IDisposable
	{
		#region KeyHandling

		/// <summary>
		/// Delegate for handling keys/password setting during compression/decompression.
		/// </summary>
		public delegate void KeysRequiredEventHandler(
			object sender,
			KeysRequiredEventArgs e
		);

		/// <summary>
		/// Event handler for handling encryption keys.
		/// </summary>
		public KeysRequiredEventHandler KeysRequired;

		/// <summary>
		/// Handles getting of encryption keys when required.
		/// </summary>
		/// <param name="fileName">The file for which encryption keys are required.</param>
		private void OnKeysRequired(string fileName)
		{
			if (KeysRequired != null)
			{
				var krea = new KeysRequiredEventArgs(fileName, key);
				KeysRequired(this, krea);
				key = krea.Key;
			}
		}

		/// <summary>
		/// Get/set the encryption key value.
		/// </summary>
		private byte[] Key
		{
			get { return key; }
			set { key = value; }
		}

		/// <summary>
		/// Password to be used for encrypting/decrypting files.
		/// </summary>
		/// <remarks>Set to null if no password is required.</remarks>
		public string Password
		{
			set
			{
				if (string.IsNullOrEmpty(value))
				{
					key = null;
				}
				else
				{
					key = PkzipClassic.GenerateKeys(ZipCryptoEncoding.GetBytes(value));
				}

				rawPassword_ = value;
			}
		}

		/// <summary>
		/// Get a value indicating whether encryption keys are currently available.
		/// </summary>
		private bool HaveKeys
		{
			get { return key != null; }
		}

		#endregion KeyHandling

		#region Constructors

		/// <summary>
		/// Opens a Zip file with the given name for reading.
		/// </summary>
		/// <param name="name">The name of the file to open.</param>
		/// <exception cref="ArgumentNullException">The argument supplied is null.</exception>
		/// <exception cref="IOException">
		/// An i/o error occurs
		/// </exception>
		/// <exception cref="ZipException">
		/// The file doesn't contain a valid zip archive.
		/// </exception>
		public ZipFile(string name, StringCodec stringCodec = null)
		{
			name_ = name ?? throw new ArgumentNullException(nameof(name));

			baseStream_ = File.Open(name, FileMode.Open, FileAccess.Read, FileShare.Read);
			isStreamOwner = true;

			if (stringCodec != null)
			{
				_stringCodec = stringCodec;
			}

			try
			{
				ReadEntries();
			}
			catch
			{
				DisposeInternal(true);
				throw;
			}
		}

		/// <summary>
		/// Opens a Zip file reading the given <see cref="FileStream"/>.
		/// </summary>
		/// <param name="file">The <see cref="FileStream"/> to read archive data from.</param>
		/// <exception cref="ArgumentNullException">The supplied argument is null.</exception>
		/// <exception cref="IOException">
		/// An i/o error occurs.
		/// </exception>
		/// <exception cref="ZipException">
		/// The file doesn't contain a valid zip archive.
		/// </exception>
		public ZipFile(FileStream file) :
			this(file, false)
		{

		}

		/// <summary>
		/// Opens a Zip file reading the given <see cref="FileStream"/>.
		/// </summary>
		/// <param name="file">The <see cref="FileStream"/> to read archive data from.</param>
		/// <param name="leaveOpen">true to leave the <see cref="FileStream">file</see> open when the ZipFile is disposed, false to dispose of it</param>
		/// <exception cref="ArgumentNullException">The supplied argument is null.</exception>
		/// <exception cref="IOException">
		/// An i/o error occurs.
		/// </exception>
		/// <exception cref="ZipException">
		/// The file doesn't contain a valid zip archive.
		/// </exception>
		public ZipFile(FileStream file, bool leaveOpen)
		{
			if (file == null)
			{
				throw new ArgumentNullException(nameof(file));
			}

			if (!file.CanSeek)
			{
				throw new ArgumentException("Stream is not seekable", nameof(file));
			}

			baseStream_ = file;
			name_ = file.Name;
			isStreamOwner = !leaveOpen;

			try
			{
				ReadEntries();
			}
			catch
			{
				DisposeInternal(true);
				throw;
			}
		}

		/// <summary>
		/// Opens a Zip file reading the given <see cref="Stream"/>.
		/// </summary>
		/// <param name="stream">The <see cref="Stream"/> to read archive data from.</param>
		/// <exception cref="IOException">
		/// An i/o error occurs
		/// </exception>
		/// <exception cref="ZipException">
		/// The stream doesn't contain a valid zip archive.<br/>
		/// </exception>
		/// <exception cref="ArgumentException">
		/// The <see cref="Stream">stream</see> doesnt support seeking.
		/// </exception>
		/// <exception cref="ArgumentNullException">
		/// The <see cref="Stream">stream</see> argument is null.
		/// </exception>
		public ZipFile(Stream stream) :
			this(stream, false)
		{

		}

		/// <summary>
		/// Opens a Zip file reading the given <see cref="Stream"/>.
		/// </summary>
		/// <param name="stream">The <see cref="Stream"/> to read archive data from.</param>
		/// <param name="leaveOpen">true to leave the <see cref="Stream">stream</see> open when the ZipFile is disposed, false to dispose of it</param>
		/// <exception cref="IOException">
		/// An i/o error occurs
		/// </exception>
		/// <exception cref="ZipException">
		/// The stream doesn't contain a valid zip archive.<br/>
		/// </exception>
		/// <exception cref="ArgumentException">
		/// The <see cref="Stream">stream</see> doesnt support seeking.
		/// </exception>
		/// <exception cref="ArgumentNullException">
		/// The <see cref="Stream">stream</see> argument is null.
		/// </exception>
		public ZipFile(Stream stream, bool leaveOpen)
		{
			if (stream == null)
			{
				throw new ArgumentNullException(nameof(stream));
			}

			if (!stream.CanSeek)
			{
				throw new ArgumentException("Stream is not seekable", nameof(stream));
			}

			baseStream_ = stream;
			isStreamOwner = !leaveOpen;

			if (baseStream_.Length > 0)
			{
				try
				{
					ReadEntries();
				}
				catch
				{
					DisposeInternal(true);
					throw;
				}
			}
			else
			{
				entries_ = Empty.Array<ZipEntry>();
				isNewArchive_ = true;
			}
		}

		/// <summary>
		/// Initialises a default <see cref="ZipFile"/> instance with no entries and no file storage.
		/// </summary>
		internal ZipFile()
		{
			entries_ = Empty.Array<ZipEntry>();
			isNewArchive_ = true;
		}

		#endregion Constructors

		#region Destructors and Closing

		/// <summary>
		/// Finalize this instance.
		/// </summary>
		~ZipFile()
		{
			Dispose(false);
		}

		/// <summary>
		/// Closes the ZipFile.  If the stream is <see cref="IsStreamOwner">owned</see> then this also closes the underlying input stream.
		/// Once closed, no further instance methods should be called.
		/// </summary>
		/// <exception cref="System.IO.IOException">
		/// An i/o error occurs.
		/// </exception>
		public void Close()
		{
			DisposeInternal(true);
			GC.SuppressFinalize(this);
		}

		#endregion Destructors and Closing

		#region Creators

		/// <summary>
		/// Create a new <see cref="ZipFile"/> whose data will be stored in a file.
		/// </summary>
		/// <param name="fileName">The name of the archive to create.</param>
		/// <returns>Returns the newly created <see cref="ZipFile"/></returns>
		/// <exception cref="ArgumentNullException"><paramref name="fileName"></paramref> is null</exception>
		public static ZipFile Create(string fileName)
		{
			if (fileName == null)
			{
				throw new ArgumentNullException(nameof(fileName));
			}

			FileStream fs = File.Create(fileName);

			return new ZipFile
			{
				name_ = fileName,
				baseStream_ = fs,
				isStreamOwner = true
			};
		}

		/// <summary>
		/// Create a new <see cref="ZipFile"/> whose data will be stored on a stream.
		/// </summary>
		/// <param name="outStream">The stream providing data storage.</param>
		/// <returns>Returns the newly created <see cref="ZipFile"/></returns>
		/// <exception cref="ArgumentNullException"><paramref name="outStream"> is null</paramref></exception>
		/// <exception cref="ArgumentException"><paramref name="outStream"> doesnt support writing.</paramref></exception>
		public static ZipFile Create(Stream outStream)
		{
			if (outStream == null)
			{
				throw new ArgumentNullException(nameof(outStream));
			}

			if (!outStream.CanWrite)
			{
				throw new ArgumentException("Stream is not writeable", nameof(outStream));
			}

			if (!outStream.CanSeek)
			{
				throw new ArgumentException("Stream is not seekable", nameof(outStream));
			}

			var result = new ZipFile
			{
				baseStream_ = outStream
			};
			return result;
		}

		#endregion Creators

		#region Properties

		/// <summary>
		/// Get/set a flag indicating if the underlying stream is owned by the ZipFile instance.
		/// If the flag is true then the stream will be closed when <see cref="Close">Close</see> is called.
		/// </summary>
		/// <remarks>
		/// The default value is true in all cases.
		/// </remarks>
		public bool IsStreamOwner
		{
			get { return isStreamOwner; }
			set { isStreamOwner = value; }
		}

		/// <summary>
		/// Get a value indicating whether
		/// this archive is embedded in another file or not.
		/// </summary>
		public bool IsEmbeddedArchive
		{
			// Not strictly correct in all circumstances currently
			get { return offsetOfFirstEntry > 0; }
		}

		/// <summary>
		/// Get a value indicating that this archive is a new one.
		/// </summary>
		public bool IsNewArchive
		{
			get { return isNewArchive_; }
		}

		/// <summary>
		/// Gets the comment for the zip file.
		/// </summary>
		public string ZipFileComment
		{
			get { return comment_; }
		}

		/// <summary>
		/// Gets the name of this zip file.
		/// </summary>
		public string Name
		{
			get { return name_; }
		}

		/// <summary>
		/// Gets the number of entries in this zip file.
		/// </summary>
		/// <exception cref="InvalidOperationException">
		/// The Zip file has been closed.
		/// </exception>
		[Obsolete("Use the Count property instead")]
		public int Size
		{
			get
			{
				return entries_.Length;
			}
		}

		/// <summary>
		/// Get the number of entries contained in this <see cref="ZipFile"/>.
		/// </summary>
		public long Count
		{
			get
			{
				return entries_.Length;
			}
		}

		/// <summary>
		/// Indexer property for ZipEntries
		/// </summary>
		[System.Runtime.CompilerServices.IndexerNameAttribute("EntryByIndex")]
		public ZipEntry this[int index]
		{
			get
			{
				return (ZipEntry)entries_[index].Clone();
			}
		}


		/// <inheritdoc cref="StringCodec.ZipCryptoEncoding"/>
		public Encoding ZipCryptoEncoding
		{
			get => _stringCodec.ZipCryptoEncoding;
			set => _stringCodec.ZipCryptoEncoding = value;
		}

		/// <inheritdoc cref="StringCodec"/>
		public StringCodec StringCodec
		{
			get => _stringCodec;
			set => _stringCodec = value;
		}

		#endregion Properties

		#region Input Handling

		/// <summary>
		/// Gets an enumerator for the Zip entries in this Zip file.
		/// </summary>
		/// <returns>Returns an <see cref="IEnumerator"/> for this archive.</returns>
		/// <exception cref="ObjectDisposedException">
		/// The Zip file has been closed.
		/// </exception>
		public IEnumerator GetEnumerator()
		{
			if (isDisposed_)
			{
				throw new ObjectDisposedException("ZipFile");
			}

			return new ZipEntryEnumerator(entries_);
		}

		/// <summary>
		/// Return the index of the entry with a matching name
		/// </summary>
		/// <param name="name">Entry name to find</param>
		/// <param name="ignoreCase">If true the comparison is case insensitive</param>
		/// <returns>The index position of the matching entry or -1 if not found</returns>
		/// <exception cref="ObjectDisposedException">
		/// The Zip file has been closed.
		/// </exception>
		public int FindEntry(string name, bool ignoreCase)
		{
			if (isDisposed_)
			{
				throw new ObjectDisposedException("ZipFile");
			}

			// TODO: This will be slow as the next ice age for huge archives!
			for (int i = 0; i < entries_.Length; i++)
			{
				if (string.Compare(name, entries_[i].Name, ignoreCase ? StringComparison.OrdinalIgnoreCase : StringComparison.Ordinal) == 0)
				{
					return i;
				}
			}
			return -1;
		}

		/// <summary>
		/// Searches for a zip entry in this archive with the given name.
		/// String comparisons are case insensitive
		/// </summary>
		/// <param name="name">
		/// The name to find. May contain directory components separated by slashes ('/').
		/// </param>
		/// <returns>
		/// A clone of the zip entry, or null if no entry with that name exists.
		/// </returns>
		/// <exception cref="ObjectDisposedException">
		/// The Zip file has been closed.
		/// </exception>
		public ZipEntry GetEntry(string name)
		{
			if (isDisposed_)
			{
				throw new ObjectDisposedException("ZipFile");
			}

			int index = FindEntry(name, true);
			return (index >= 0) ? (ZipEntry)entries_[index].Clone() : null;
		}

		/// <summary>
		/// Gets an input stream for reading the given zip entry data in an uncompressed form.
		/// Normally the <see cref="ZipEntry"/> should be an entry returned by GetEntry().
		/// </summary>
		/// <param name="entry">The <see cref="ZipEntry"/> to obtain a data <see cref="Stream"/> for</param>
		/// <returns>An input <see cref="Stream"/> containing data for this <see cref="ZipEntry"/></returns>
		/// <exception cref="ObjectDisposedException">
		/// The ZipFile has already been closed
		/// </exception>
		/// <exception cref="ICSharpCode.SharpZipLib.Zip.ZipException">
		/// The compression method for the entry is unknown
		/// </exception>
		/// <exception cref="IndexOutOfRangeException">
		/// The entry is not found in the ZipFile
		/// </exception>
		public Stream GetInputStream(ZipEntry entry)
		{
			if (entry == null)
			{
				throw new ArgumentNullException(nameof(entry));
			}

			if (isDisposed_)
			{
				throw new ObjectDisposedException("ZipFile");
			}

			long index = entry.ZipFileIndex;
			if ((index < 0) || (index >= entries_.Length) || (entries_[index].Name != entry.Name))
			{
				index = FindEntry(entry.Name, true);
				if (index < 0)
				{
					throw new ZipException("Entry cannot be found");
				}
			}
			return GetInputStream(index);
		}

		/// <summary>
		/// Creates an input stream reading a zip entry
		/// </summary>
		/// <param name="entryIndex">The index of the entry to obtain an input stream for.</param>
		/// <returns>
		/// An input <see cref="Stream"/> containing data for this <paramref name="entryIndex"/>
		/// </returns>
		/// <exception cref="ObjectDisposedException">
		/// The ZipFile has already been closed
		/// </exception>
		/// <exception cref="ICSharpCode.SharpZipLib.Zip.ZipException">
		/// The compression method for the entry is unknown
		/// </exception>
		/// <exception cref="IndexOutOfRangeException">
		/// The entry is not found in the ZipFile
		/// </exception>
		public Stream GetInputStream(long entryIndex)
		{
			if (isDisposed_)
			{
				throw new ObjectDisposedException("ZipFile");
			}

			long start = LocateEntry(entries_[entryIndex]);
			CompressionMethod method = entries_[entryIndex].CompressionMethod;
			Stream result = new PartialInputStream(this, start, entries_[entryIndex].CompressedSize);

			if (entries_[entryIndex].IsCrypted == true)
			{
				result = CreateAndInitDecryptionStream(result, entries_[entryIndex]);
				if (result == null)
				{
					throw new ZipException("Unable to decrypt this entry");
				}
			}

			switch (method)
			{
				case CompressionMethod.Stored:
					// read as is.
					break;

				case CompressionMethod.Deflated:
					// No need to worry about ownership and closing as underlying stream close does nothing.
					result = new InflaterInputStream(result, new Inflater(true));
					break;

				case CompressionMethod.BZip2:
					result = new BZip2.BZip2InputStream(result);
					break;

				default:
					throw new ZipException("Unsupported compression method " + method);
			}

			return result;
		}

		#endregion Input Handling

		#region Archive Testing

		/// <summary>
		/// Test an archive for integrity/validity
		/// </summary>
		/// <param name="testData">Perform low level data Crc check</param>
		/// <returns>true if all tests pass, false otherwise</returns>
		/// <remarks>Testing will terminate on the first error found.</remarks>
		public bool TestArchive(bool testData)
		{
			return TestArchive(testData, TestStrategy.FindFirstError, null);
		}

		/// <summary>
		/// Test an archive for integrity/validity
		/// </summary>
		/// <param name="testData">Perform low level data Crc check</param>
		/// <param name="strategy">The <see cref="TestStrategy"></see> to apply.</param>
		/// <param name="resultHandler">The <see cref="ZipTestResultHandler"></see> handler to call during testing.</param>
		/// <returns>true if all tests pass, false otherwise</returns>
		/// <exception cref="ObjectDisposedException">The object has already been closed.</exception>
		public bool TestArchive(bool testData, TestStrategy strategy, ZipTestResultHandler resultHandler)
		{
			if (isDisposed_)
			{
				throw new ObjectDisposedException("ZipFile");
			}

			var status = new TestStatus(this);

			resultHandler?.Invoke(status, null);

			HeaderTest test = testData ? (HeaderTest.Header | HeaderTest.Extract) : HeaderTest.Header;

			bool testing = true;

			try
			{
				int entryIndex = 0;

				while (testing && (entryIndex < Count))
				{
					if (resultHandler != null)
					{
						status.SetEntry(this[entryIndex]);
						status.SetOperation(TestOperation.EntryHeader);
						resultHandler(status, null);
					}

					try
					{
						TestLocalHeader(this[entryIndex], test);
					}
					catch (ZipException ex)
					{
						status.AddError();

						resultHandler?.Invoke(status, $"Exception during test - '{ex.Message}'");

						testing &= strategy != TestStrategy.FindFirstError;
					}

					if (testing && testData && this[entryIndex].IsFile)
					{
						// Don't check CRC for AES encrypted archives
						var checkCRC = this[entryIndex].AESKeySize == 0;

						if (resultHandler != null)
						{
							status.SetOperation(TestOperation.EntryData);
							resultHandler(status, null);
						}

						var crc = new Crc32();

						using (Stream entryStream = this.GetInputStream(this[entryIndex]))
						{
							byte[] buffer = new byte[4096];
							long totalBytes = 0;
							int bytesRead;
							while ((bytesRead = entryStream.Read(buffer, 0, buffer.Length)) > 0)
							{
								if (checkCRC)
								{
									crc.Update(new ArraySegment<byte>(buffer, 0, bytesRead));
								}

								if (resultHandler != null)
								{
									totalBytes += bytesRead;
									status.SetBytesTested(totalBytes);
									resultHandler(status, null);
								}
							}
						}

						if (checkCRC && this[entryIndex].Crc != crc.Value)
						{
							status.AddError();

							resultHandler?.Invoke(status, "CRC mismatch");

							testing &= strategy != TestStrategy.FindFirstError;
						}

						if ((this[entryIndex].Flags & (int)GeneralBitFlags.Descriptor) != 0)
						{
							var data = new DescriptorData();
							ZipFormat.ReadDataDescriptor(baseStream_, this[entryIndex].LocalHeaderRequiresZip64, data);
							if (checkCRC && this[entryIndex].Crc != data.Crc)
							{
								status.AddError();
								resultHandler?.Invoke(status, "Descriptor CRC mismatch");
							}

							if (this[entryIndex].CompressedSize != data.CompressedSize)
							{
								status.AddError();
								resultHandler?.Invoke(status, "Descriptor compressed size mismatch");
							}

							if (this[entryIndex].Size != data.Size)
							{
								status.AddError();
								resultHandler?.Invoke(status, "Descriptor size mismatch");
							}
						}
					}

					if (resultHandler != null)
					{
						status.SetOperation(TestOperation.EntryComplete);
						resultHandler(status, null);
					}

					entryIndex += 1;
				}

				if (resultHandler != null)
				{
					status.SetOperation(TestOperation.MiscellaneousTests);
					resultHandler(status, null);
				}

				// TODO: the 'Corrina Johns' test where local headers are missing from
				// the central directory.  They are therefore invisible to many archivers.
			}
			catch (Exception ex)
			{
				status.AddError();

				resultHandler?.Invoke(status, $"Exception during test - '{ex.Message}'");
			}

			if (resultHandler != null)
			{
				status.SetOperation(TestOperation.Complete);
				status.SetEntry(null);
				resultHandler(status, null);
			}

			return (status.ErrorCount == 0);
		}

		[Flags]
		private enum HeaderTest
		{
			Extract = 0x01,     // Check that this header represents an entry whose data can be extracted
			Header = 0x02,     // Check that this header contents are valid
		}

		/// <summary>
		/// Test a local header against that provided from the central directory
		/// </summary>
		/// <param name="entry">
		/// The entry to test against
		/// </param>
		/// <param name="tests">The type of <see cref="HeaderTest">tests</see> to carry out.</param>
		/// <returns>The offset of the entries data in the file</returns>
		private long TestLocalHeader(ZipEntry entry, HeaderTest tests)
		{
			lock (baseStream_)
			{
				bool testHeader = (tests & HeaderTest.Header) != 0;
				bool testData = (tests & HeaderTest.Extract) != 0;

				var entryAbsOffset = offsetOfFirstEntry + entry.Offset;
				
				baseStream_.Seek(entryAbsOffset, SeekOrigin.Begin);
				var signature = (int)ReadLEUint();

				if (signature != ZipConstants.LocalHeaderSignature)
				{
					throw new ZipException(string.Format("Wrong local header signature at 0x{0:x}, expected 0x{1:x8}, actual 0x{2:x8}",
						entryAbsOffset, ZipConstants.LocalHeaderSignature, signature));
				}

				var extractVersion = (short)(ReadLEUshort() & 0x00ff);
				var localFlags = (short)ReadLEUshort();
				var compressionMethod = (short)ReadLEUshort();
				var fileTime = (short)ReadLEUshort();
				var fileDate = (short)ReadLEUshort();
				uint crcValue = ReadLEUint();
				long compressedSize = ReadLEUint();
				long size = ReadLEUint();
				int storedNameLength = ReadLEUshort();
				int extraDataLength = ReadLEUshort();

				byte[] nameData = new byte[storedNameLength];
				StreamUtils.ReadFully(baseStream_, nameData);

				byte[] extraData = new byte[extraDataLength];
				StreamUtils.ReadFully(baseStream_, extraData);

				var localExtraData = new ZipExtraData(extraData);

				// Extra data / zip64 checks
				if (localExtraData.Find(1))
				{
					// 2010-03-04 Forum 10512: removed checks for version >= ZipConstants.VersionZip64
					// and size or compressedSize = MaxValue, due to rogue creators.

					size = localExtraData.ReadLong();
					compressedSize = localExtraData.ReadLong();

					if ((localFlags & (int)GeneralBitFlags.Descriptor) != 0)
					{
						// These may be valid if patched later
						if ((size != -1) && (size != entry.Size))
						{
							throw new ZipException("Size invalid for descriptor");
						}

						if ((compressedSize != -1) && (compressedSize != entry.CompressedSize))
						{
							throw new ZipException("Compressed size invalid for descriptor");
						}
					}
				}
				else
				{
					// No zip64 extra data but entry requires it.
					if ((extractVersion >= ZipConstants.VersionZip64) &&
						(((uint)size == uint.MaxValue) || ((uint)compressedSize == uint.MaxValue)))
					{
						throw new ZipException("Required Zip64 extended information missing");
					}
				}

				if (testData)
				{
					if (entry.IsFile)
					{
						if (!entry.IsCompressionMethodSupported())
						{
							throw new ZipException("Compression method not supported");
						}

						if ((extractVersion > ZipConstants.VersionMadeBy)
							|| ((extractVersion > 20) && (extractVersion < ZipConstants.VersionZip64)))
						{
							throw new ZipException(string.Format("Version required to extract this entry not supported ({0})", extractVersion));
						}

						if ((localFlags & (int)(GeneralBitFlags.Patched | GeneralBitFlags.StrongEncryption | GeneralBitFlags.EnhancedCompress | GeneralBitFlags.HeaderMasked)) != 0)
						{
							throw new ZipException("The library does not support the zip version required to extract this entry");
						}
					}
				}

				if (testHeader)
				{
					if ((extractVersion <= 63) &&   // Ignore later versions as we dont know about them..
						(extractVersion != 10) &&
						(extractVersion != 11) &&
						(extractVersion != 20) &&
						(extractVersion != 21) &&
						(extractVersion != 25) &&
						(extractVersion != 27) &&
						(extractVersion != 45) &&
						(extractVersion != 46) &&
						(extractVersion != 50) &&
						(extractVersion != 51) &&
						(extractVersion != 52) &&
						(extractVersion != 61) &&
						(extractVersion != 62) &&
						(extractVersion != 63)
						)
					{
						throw new ZipException(string.Format("Version required to extract this entry is invalid ({0})", extractVersion));
					}

					var localEncoding = _stringCodec.ZipInputEncoding(localFlags);

					// Local entry flags dont have reserved bit set on.
					if ((localFlags & (int)(GeneralBitFlags.ReservedPKware4 | GeneralBitFlags.ReservedPkware14 | GeneralBitFlags.ReservedPkware15)) != 0)
					{
						throw new ZipException("Reserved bit flags cannot be set.");
					}

					// Encryption requires extract version >= 20
					if (((localFlags & (int)GeneralBitFlags.Encrypted) != 0) && (extractVersion < 20))
					{
						throw new ZipException(string.Format("Version required to extract this entry is too low for encryption ({0})", extractVersion));
					}

					// Strong encryption requires encryption flag to be set and extract version >= 50.
					if ((localFlags & (int)GeneralBitFlags.StrongEncryption) != 0)
					{
						if ((localFlags & (int)GeneralBitFlags.Encrypted) == 0)
						{
							throw new ZipException("Strong encryption flag set but encryption flag is not set");
						}

						if (extractVersion < 50)
						{
							throw new ZipException(string.Format("Version required to extract this entry is too low for encryption ({0})", extractVersion));
						}
					}

					// Patched entries require extract version >= 27
					if (((localFlags & (int)GeneralBitFlags.Patched) != 0) && (extractVersion < 27))
					{
						throw new ZipException(string.Format("Patched data requires higher version than ({0})", extractVersion));
					}

					// Central header flags match local entry flags.
					if (localFlags != entry.Flags)
					{
						throw new ZipException("Central header/local header flags mismatch");
					}

					// Central header compression method matches local entry
					if (entry.CompressionMethodForHeader != (CompressionMethod)compressionMethod)
					{
						throw new ZipException("Central header/local header compression method mismatch");
					}

					if (entry.Version != extractVersion)
					{
						throw new ZipException("Extract version mismatch");
					}

					// Strong encryption and extract version match
					if ((localFlags & (int)GeneralBitFlags.StrongEncryption) != 0)
					{
						if (extractVersion < 62)
						{
							throw new ZipException("Strong encryption flag set but version not high enough");
						}
					}

					if ((localFlags & (int)GeneralBitFlags.HeaderMasked) != 0)
					{
						if ((fileTime != 0) || (fileDate != 0))
						{
							throw new ZipException("Header masked set but date/time values non-zero");
						}
					}

					if ((localFlags & (int)GeneralBitFlags.Descriptor) == 0)
					{
						if (crcValue != (uint)entry.Crc)
						{
							throw new ZipException("Central header/local header crc mismatch");
						}
					}

					// Crc valid for empty entry.
					// This will also apply to streamed entries where size isnt known and the header cant be patched
					if ((size == 0) && (compressedSize == 0))
					{
						if (crcValue != 0)
						{
							throw new ZipException("Invalid CRC for empty entry");
						}
					}

					// TODO: make test more correct...  can't compare lengths as was done originally as this can fail for MBCS strings
					// Assuming a code page at this point is not valid?  Best is to store the name length in the ZipEntry probably
					if (entry.Name.Length > storedNameLength)
					{
						throw new ZipException("File name length mismatch");
					}

					// Name data has already been read convert it and compare.
					string localName = localEncoding.GetString(nameData);

					// Central directory and local entry name match
					if (localName != entry.Name)
					{
						throw new ZipException("Central header and local header file name mismatch");
					}

					// Directories have zero actual size but can have compressed size
					if (entry.IsDirectory)
					{
						if (size > 0)
						{
							throw new ZipException("Directory cannot have size");
						}

						// There may be other cases where the compressed size can be greater than this?
						// If so until details are known we will be strict.
						if (entry.IsCrypted)
						{
							if (compressedSize > entry.EncryptionOverheadSize + 2)
							{
								throw new ZipException("Directory compressed size invalid");
							}
						}
						else if (compressedSize > 2)
						{
							// When not compressed the directory size can validly be 2 bytes
							// if the true size wasn't known when data was originally being written.
							// NOTE: Versions of the library 0.85.4 and earlier always added 2 bytes
							throw new ZipException("Directory compressed size invalid");
						}
					}

					if (!ZipNameTransform.IsValidName(localName, true))
					{
						throw new ZipException("Name is invalid");
					}
				}

				// Tests that apply to both data and header.

				// Size can be verified only if it is known in the local header.
				// it will always be known in the central header.
				if (((localFlags & (int)GeneralBitFlags.Descriptor) == 0) ||
					((size > 0 || compressedSize > 0) && entry.Size > 0))
				{
					if ((size != 0)
						&& (size != entry.Size))
					{
						throw new ZipException(
							string.Format("Size mismatch between central header({0}) and local header({1})",
								entry.Size, size));
					}

					if ((compressedSize != 0)
						&& (compressedSize != entry.CompressedSize && compressedSize != 0xFFFFFFFF && compressedSize != -1))
					{
						throw new ZipException(
							string.Format("Compressed size mismatch between central header({0}) and local header({1})",
							entry.CompressedSize, compressedSize));
					}
				}

				int extraLength = storedNameLength + extraDataLength;
				return offsetOfFirstEntry + entry.Offset + ZipConstants.LocalHeaderBaseSize + extraLength;
			}
		}

		#endregion Archive Testing

		#region Updating

		private const int DefaultBufferSize = 4096;

		/// <summary>
		/// The kind of update to apply.
		/// </summary>
		private enum UpdateCommand
		{
			Copy,       // Copy original file contents.
			Modify,     // Change encryption, compression, attributes, name, time etc, of an existing file.
			Add,        // Add a new file to the archive.
		}

		#region Properties

		/// <summary>
		/// Get / set the <see cref="INameTransform"/> to apply to names when updating.
		/// </summary>
		public INameTransform NameTransform
		{
			get
			{
				return updateEntryFactory_.NameTransform;
			}

			set
			{
				updateEntryFactory_.NameTransform = value;
			}
		}

		/// <summary>
		/// Get/set the <see cref="IEntryFactory"/> used to generate <see cref="ZipEntry"/> values
		/// during updates.
		/// </summary>
		public IEntryFactory EntryFactory
		{
			get
			{
				return updateEntryFactory_;
			}

			set
			{
				if (value == null)
				{
					updateEntryFactory_ = new ZipEntryFactory();
				}
				else
				{
					updateEntryFactory_ = value;
				}
			}
		}

		/// <summary>
		/// Get /set the buffer size to be used when updating this zip file.
		/// </summary>
		public int BufferSize
		{
			get { return bufferSize_; }
			set
			{
				if (value < 1024)
				{
					throw new ArgumentOutOfRangeException(nameof(value), "cannot be below 1024");
				}

				if (bufferSize_ != value)
				{
					bufferSize_ = value;
					copyBuffer_ = null;
				}
			}
		}

		/// <summary>
		/// Get a value indicating an update has <see cref="BeginUpdate()">been started</see>.
		/// </summary>
		public bool IsUpdating
		{
			get { return updates_ != null; }
		}

		/// <summary>
		/// Get / set a value indicating how Zip64 Extension usage is determined when adding entries.
		/// </summary>
		public UseZip64 UseZip64
		{
			get { return useZip64_; }
			set { useZip64_ = value; }
		}

		#endregion Properties

		#region Immediate updating

		//		TBD: Direct form of updating
		//
		//		public void Update(IEntryMatcher deleteMatcher)
		//		{
		//		}
		//
		//		public void Update(IScanner addScanner)
		//		{
		//		}

		#endregion Immediate updating

		#region Deferred Updating

		/// <summary>
		/// Begin updating this <see cref="ZipFile"/> archive.
		/// </summary>
		/// <param name="archiveStorage">The <see cref="IArchiveStorage">archive storage</see> for use during the update.</param>
		/// <param name="dataSource">The <see cref="IDynamicDataSource">data source</see> to utilise during updating.</param>
		/// <exception cref="ObjectDisposedException">ZipFile has been closed.</exception>
		/// <exception cref="ArgumentNullException">One of the arguments provided is null</exception>
		/// <exception cref="ObjectDisposedException">ZipFile has been closed.</exception>
		public void BeginUpdate(IArchiveStorage archiveStorage, IDynamicDataSource dataSource)
		{
			if (isDisposed_)
			{
				throw new ObjectDisposedException("ZipFile");
			}

			if (IsEmbeddedArchive)
			{
				throw new ZipException("Cannot update embedded/SFX archives");
			}

			archiveStorage_ = archiveStorage ?? throw new ArgumentNullException(nameof(archiveStorage));
			updateDataSource_ = dataSource ?? throw new ArgumentNullException(nameof(dataSource));

			// NOTE: the baseStream_ may not currently support writing or seeking.

			updateIndex_ = new Dictionary<string, int>();

			updates_ = new List<ZipUpdate>(entries_.Length);
			foreach (ZipEntry entry in entries_)
			{
				int index = updates_.Count;
				updates_.Add(new ZipUpdate(entry));
				updateIndex_.Add(entry.Name, index);
			}

			// We must sort by offset before using offset's calculated sizes
			updates_.Sort(new UpdateComparer());

			int idx = 0;
			foreach (ZipUpdate update in updates_)
			{
				//If last entry, there is no next entry offset to use
				if (idx == updates_.Count - 1)
					break;

				update.OffsetBasedSize = ((ZipUpdate)updates_[idx + 1]).Entry.Offset - update.Entry.Offset;
				idx++;
			}
			updateCount_ = updates_.Count;

			contentsEdited_ = false;
			commentEdited_ = false;
			newComment_ = null;
		}

		/// <summary>
		/// Begin updating to this <see cref="ZipFile"/> archive.
		/// </summary>
		/// <param name="archiveStorage">The storage to use during the update.</param>
		public void BeginUpdate(IArchiveStorage archiveStorage)
		{
			BeginUpdate(archiveStorage, new DynamicDiskDataSource());
		}

		/// <summary>
		/// Begin updating this <see cref="ZipFile"/> archive.
		/// </summary>
		/// <seealso cref="BeginUpdate(IArchiveStorage)"/>
		/// <seealso cref="CommitUpdate"></seealso>
		/// <seealso cref="AbortUpdate"></seealso>
		public void BeginUpdate()
		{
			if (Name == null)
			{
				BeginUpdate(new MemoryArchiveStorage(), new DynamicDiskDataSource());
			}
			else
			{
				BeginUpdate(new DiskArchiveStorage(this), new DynamicDiskDataSource());
			}
		}

		/// <summary>
		/// Commit current updates, updating this archive.
		/// </summary>
		/// <seealso cref="BeginUpdate()"></seealso>
		/// <seealso cref="AbortUpdate"></seealso>
		/// <exception cref="ObjectDisposedException">ZipFile has been closed.</exception>
		public void CommitUpdate()
		{
			if (isDisposed_)
			{
				throw new ObjectDisposedException("ZipFile");
			}

			CheckUpdating();

			try
			{
				updateIndex_.Clear();
				updateIndex_ = null;

				if (contentsEdited_)
				{
					RunUpdates();
				}
				else if (commentEdited_)
				{
					UpdateCommentOnly();
				}
				else
				{
					// Create an empty archive if none existed originally.
					if (entries_.Length == 0)
					{
<<<<<<< HEAD
						byte[] theComment = (newComment_ != null) ? newComment_.RawComment : _stringCodec.ZipArchiveCommentEncoding.GetBytes(comment_);
						using (ZipHelperStream zhs = new ZipHelperStream(baseStream_))
						{
							zhs.WriteEndOfCentralDirectory(0, 0, 0, theComment);
						}
=======
						byte[] theComment = (newComment_ != null) ? newComment_.RawComment : ZipStrings.ConvertToArray(comment_);
						ZipFormat.WriteEndOfCentralDirectory(baseStream_, 0, 0, 0, theComment);
>>>>>>> e1e1a911
					}
				}
			}
			finally
			{
				PostUpdateCleanup();
			}
		}

		/// <summary>
		/// Abort updating leaving the archive unchanged.
		/// </summary>
		/// <seealso cref="BeginUpdate()"></seealso>
		/// <seealso cref="CommitUpdate"></seealso>
		public void AbortUpdate()
		{
			PostUpdateCleanup();
		}

		/// <summary>
		/// Set the file comment to be recorded when the current update is <see cref="CommitUpdate">commited</see>.
		/// </summary>
		/// <param name="comment">The comment to record.</param>
		/// <exception cref="ObjectDisposedException">ZipFile has been closed.</exception>
		public void SetComment(string comment)
		{
			if (isDisposed_)
			{
				throw new ObjectDisposedException("ZipFile");
			}

			CheckUpdating();

			newComment_ = new ZipString(comment, _stringCodec.ZipArchiveCommentEncoding);

			if (newComment_.RawLength > 0xffff)
			{
				newComment_ = null;
				throw new ZipException("Comment length exceeds maximum - 65535");
			}

			// We dont take account of the original and current comment appearing to be the same
			// as encoding may be different.
			commentEdited_ = true;
		}

		#endregion Deferred Updating

		#region Adding Entries

		private void AddUpdate(ZipUpdate update)
		{
			contentsEdited_ = true;

			int index = FindExistingUpdate(update.Entry.Name, isEntryName: true);

			if (index >= 0)
			{
				if (updates_[index] == null)
				{
					updateCount_ += 1;
				}

				// Direct replacement is faster than delete and add.
				updates_[index] = update;
			}
			else
			{
				index = updates_.Count;
				updates_.Add(update);
				updateCount_ += 1;
				updateIndex_.Add(update.Entry.Name, index);
			}
		}

		/// <summary>
		/// Add a new entry to the archive.
		/// </summary>
		/// <param name="fileName">The name of the file to add.</param>
		/// <param name="compressionMethod">The compression method to use.</param>
		/// <param name="useUnicodeText">Ensure Unicode text is used for name and comment for this entry.</param>
		/// <exception cref="ArgumentNullException">Argument supplied is null.</exception>
		/// <exception cref="ObjectDisposedException">ZipFile has been closed.</exception>
		/// <exception cref="NotImplementedException">Compression method is not supported for creating entries.</exception>
		public void Add(string fileName, CompressionMethod compressionMethod, bool useUnicodeText)
		{
			if (fileName == null)
			{
				throw new ArgumentNullException(nameof(fileName));
			}

			if (isDisposed_)
			{
				throw new ObjectDisposedException("ZipFile");
			}

			CheckSupportedCompressionMethod(compressionMethod);
			CheckUpdating();
			contentsEdited_ = true;

			ZipEntry entry = EntryFactory.MakeFileEntry(fileName);
			entry.IsUnicodeText = useUnicodeText;
			entry.CompressionMethod = compressionMethod;

			AddUpdate(new ZipUpdate(fileName, entry));
		}

		/// <summary>
		/// Add a new entry to the archive.
		/// </summary>
		/// <param name="fileName">The name of the file to add.</param>
		/// <param name="compressionMethod">The compression method to use.</param>
		/// <exception cref="ArgumentNullException">ZipFile has been closed.</exception>
		/// <exception cref="NotImplementedException">Compression method is not supported for creating entries.</exception>
		public void Add(string fileName, CompressionMethod compressionMethod)
		{
			if (fileName == null)
			{
				throw new ArgumentNullException(nameof(fileName));
			}

			CheckSupportedCompressionMethod(compressionMethod);
			CheckUpdating();
			contentsEdited_ = true;

			ZipEntry entry = EntryFactory.MakeFileEntry(fileName);
			entry.CompressionMethod = compressionMethod;
			AddUpdate(new ZipUpdate(fileName, entry));
		}

		/// <summary>
		/// Add a file to the archive.
		/// </summary>
		/// <param name="fileName">The name of the file to add.</param>
		/// <exception cref="ArgumentNullException">Argument supplied is null.</exception>
		public void Add(string fileName)
		{
			if (fileName == null)
			{
				throw new ArgumentNullException(nameof(fileName));
			}

			CheckUpdating();
			AddUpdate(new ZipUpdate(fileName, EntryFactory.MakeFileEntry(fileName)));
		}

		/// <summary>
		/// Add a file to the archive.
		/// </summary>
		/// <param name="fileName">The name of the file to add.</param>
		/// <param name="entryName">The name to use for the <see cref="ZipEntry"/> on the Zip file created.</param>
		/// <exception cref="ArgumentNullException">Argument supplied is null.</exception>
		public void Add(string fileName, string entryName)
		{
			if (fileName == null)
			{
				throw new ArgumentNullException(nameof(fileName));
			}

			if (entryName == null)
			{
				throw new ArgumentNullException(nameof(entryName));
			}

			CheckUpdating();
			AddUpdate(new ZipUpdate(fileName, EntryFactory.MakeFileEntry(fileName, entryName, true)));
		}

		/// <summary>
		/// Add a file entry with data.
		/// </summary>
		/// <param name="dataSource">The source of the data for this entry.</param>
		/// <param name="entryName">The name to give to the entry.</param>
		public void Add(IStaticDataSource dataSource, string entryName)
		{
			if (dataSource == null)
			{
				throw new ArgumentNullException(nameof(dataSource));
			}

			if (entryName == null)
			{
				throw new ArgumentNullException(nameof(entryName));
			}

			CheckUpdating();
			AddUpdate(new ZipUpdate(dataSource, EntryFactory.MakeFileEntry(entryName, false)));
		}

		/// <summary>
		/// Add a file entry with data.
		/// </summary>
		/// <param name="dataSource">The source of the data for this entry.</param>
		/// <param name="entryName">The name to give to the entry.</param>
		/// <param name="compressionMethod">The compression method to use.</param>
		/// <exception cref="NotImplementedException">Compression method is not supported for creating entries.</exception>
		public void Add(IStaticDataSource dataSource, string entryName, CompressionMethod compressionMethod)
		{
			if (dataSource == null)
			{
				throw new ArgumentNullException(nameof(dataSource));
			}

			if (entryName == null)
			{
				throw new ArgumentNullException(nameof(entryName));
			}

			CheckSupportedCompressionMethod(compressionMethod);
			CheckUpdating();

			ZipEntry entry = EntryFactory.MakeFileEntry(entryName, false);
			entry.CompressionMethod = compressionMethod;

			AddUpdate(new ZipUpdate(dataSource, entry));
		}

		/// <summary>
		/// Add a file entry with data.
		/// </summary>
		/// <param name="dataSource">The source of the data for this entry.</param>
		/// <param name="entryName">The name to give to the entry.</param>
		/// <param name="compressionMethod">The compression method to use.</param>
		/// <param name="useUnicodeText">Ensure Unicode text is used for name and comments for this entry.</param>
		/// <exception cref="NotImplementedException">Compression method is not supported for creating entries.</exception>
		public void Add(IStaticDataSource dataSource, string entryName, CompressionMethod compressionMethod, bool useUnicodeText)
		{
			if (dataSource == null)
			{
				throw new ArgumentNullException(nameof(dataSource));
			}

			if (entryName == null)
			{
				throw new ArgumentNullException(nameof(entryName));
			}

			CheckSupportedCompressionMethod(compressionMethod);
			CheckUpdating();

			ZipEntry entry = EntryFactory.MakeFileEntry(entryName, false);
			entry.IsUnicodeText = useUnicodeText;
			entry.CompressionMethod = compressionMethod;

			AddUpdate(new ZipUpdate(dataSource, entry));
		}

		/// <summary>
		/// Add a <see cref="ZipEntry"/> that contains no data.
		/// </summary>
		/// <param name="entry">The entry to add.</param>
		/// <remarks>This can be used to add directories, volume labels, or empty file entries.</remarks>
		public void Add(ZipEntry entry)
		{
			if (entry == null)
			{
				throw new ArgumentNullException(nameof(entry));
			}

			CheckUpdating();

			if ((entry.Size != 0) || (entry.CompressedSize != 0))
			{
				throw new ZipException("Entry cannot have any data");
			}

			AddUpdate(new ZipUpdate(UpdateCommand.Add, entry));
		}

		/// <summary>
		/// Add a <see cref="ZipEntry"/> with data.
		/// </summary>
		/// <param name="dataSource">The source of the data for this entry.</param>
		/// <param name="entry">The entry to add.</param>
		/// <remarks>This can be used to add file entries with a custom data source.</remarks>
		/// <exception cref="NotSupportedException">
		/// The encryption method specified in <paramref name="entry"/> is unsupported.
		/// </exception>
		/// <exception cref="NotImplementedException">Compression method is not supported for creating entries.</exception>
		public void Add(IStaticDataSource dataSource, ZipEntry entry)
		{
			if (entry == null)
			{
				throw new ArgumentNullException(nameof(entry));
			}

			if (dataSource == null)
			{
				throw new ArgumentNullException(nameof(dataSource));
			}

			// We don't currently support adding entries with AES encryption, so throw
			// up front instead of failing or falling back to ZipCrypto later on
			if (entry.AESKeySize > 0)
			{
				throw new NotSupportedException("Creation of AES encrypted entries is not supported");
			}

			CheckSupportedCompressionMethod(entry.CompressionMethod);
			CheckUpdating();

			AddUpdate(new ZipUpdate(dataSource, entry));
		}

		/// <summary>
		/// Add a directory entry to the archive.
		/// </summary>
		/// <param name="directoryName">The directory to add.</param>
		public void AddDirectory(string directoryName)
		{
			if (directoryName == null)
			{
				throw new ArgumentNullException(nameof(directoryName));
			}

			CheckUpdating();

			ZipEntry dirEntry = EntryFactory.MakeDirectoryEntry(directoryName);
			AddUpdate(new ZipUpdate(UpdateCommand.Add, dirEntry));
		}

		/// <summary>
		/// Check if the specified compression method is supported for adding a new entry.
		/// </summary>
		/// <param name="compressionMethod">The compression method for the new entry.</param>
		private static void CheckSupportedCompressionMethod(CompressionMethod compressionMethod)
		{
			if (compressionMethod != CompressionMethod.Deflated && compressionMethod != CompressionMethod.Stored && compressionMethod != CompressionMethod.BZip2)
			{
				throw new NotImplementedException("Compression method not supported");
			}
		}

		#endregion Adding Entries

		#region Modifying Entries

		/* Modify not yet ready for public consumption.
		   Direct modification of an entry should not overwrite original data before its read.
		   Safe mode is trivial in this sense.
				public void Modify(ZipEntry original, ZipEntry updated)
				{
					if ( original == null ) {
						throw new ArgumentNullException("original");
					}
					if ( updated == null ) {
						throw new ArgumentNullException("updated");
					}
					CheckUpdating();
					contentsEdited_ = true;
					updates_.Add(new ZipUpdate(original, updated));
				}
		*/

		#endregion Modifying Entries

		#region Deleting Entries

		/// <summary>
		/// Delete an entry by name
		/// </summary>
		/// <param name="fileName">The filename to delete</param>
		/// <returns>True if the entry was found and deleted; false otherwise.</returns>
		public bool Delete(string fileName)
		{
			if (fileName == null)
			{
				throw new ArgumentNullException(nameof(fileName));
			}

			CheckUpdating();

			bool result = false;
			int index = FindExistingUpdate(fileName);
			if ((index >= 0) && (updates_[index] != null))
			{
				result = true;
				contentsEdited_ = true;
				updates_[index] = null;
				updateCount_ -= 1;
			}
			else
			{
				throw new ZipException("Cannot find entry to delete");
			}
			return result;
		}

		/// <summary>
		/// Delete a <see cref="ZipEntry"/> from the archive.
		/// </summary>
		/// <param name="entry">The entry to delete.</param>
		public void Delete(ZipEntry entry)
		{
			if (entry == null)
			{
				throw new ArgumentNullException(nameof(entry));
			}

			CheckUpdating();

			int index = FindExistingUpdate(entry);
			if (index >= 0)
			{
				contentsEdited_ = true;
				updates_[index] = null;
				updateCount_ -= 1;
			}
			else
			{
				throw new ZipException("Cannot find entry to delete");
			}
		}

		#endregion Deleting Entries

		#region Update Support

		#region Writing Values/Headers

		private void WriteLEShort(int value)
		{
			baseStream_.WriteByte((byte)(value & 0xff));
			baseStream_.WriteByte((byte)((value >> 8) & 0xff));
		}

		/// <summary>
		/// Write an unsigned short in little endian byte order.
		/// </summary>
		private void WriteLEUshort(ushort value)
		{
			baseStream_.WriteByte((byte)(value & 0xff));
			baseStream_.WriteByte((byte)(value >> 8));
		}

		/// <summary>
		/// Write an int in little endian byte order.
		/// </summary>
		private void WriteLEInt(int value)
		{
			WriteLEShort(value & 0xffff);
			WriteLEShort(value >> 16);
		}

		/// <summary>
		/// Write an unsigned int in little endian byte order.
		/// </summary>
		private void WriteLEUint(uint value)
		{
			WriteLEUshort((ushort)(value & 0xffff));
			WriteLEUshort((ushort)(value >> 16));
		}

		/// <summary>
		/// Write a long in little endian byte order.
		/// </summary>
		private void WriteLeLong(long value)
		{
			WriteLEInt((int)(value & 0xffffffff));
			WriteLEInt((int)(value >> 32));
		}

		private void WriteLEUlong(ulong value)
		{
			WriteLEUint((uint)(value & 0xffffffff));
			WriteLEUint((uint)(value >> 32));
		}

		private void WriteLocalEntryHeader(ZipUpdate update)
		{
			ZipEntry entry = update.OutEntry;

			// TODO: Local offset will require adjusting for multi-disk zip files.
			entry.Offset = baseStream_.Position;

			// TODO: Need to clear any entry flags that dont make sense or throw an exception here.
			if (update.Command != UpdateCommand.Copy)
			{
				if (entry.CompressionMethod == CompressionMethod.Deflated)
				{
					if (entry.Size == 0)
					{
						// No need to compress - no data.
						entry.CompressedSize = entry.Size;
						entry.Crc = 0;
						entry.CompressionMethod = CompressionMethod.Stored;
					}
				}
				else if (entry.CompressionMethod == CompressionMethod.Stored)
				{
					entry.Flags &= ~(int)GeneralBitFlags.Descriptor;
				}

				if (HaveKeys)
				{
					entry.IsCrypted = true;
					if (entry.Crc < 0)
					{
						entry.Flags |= (int)GeneralBitFlags.Descriptor;
					}
				}
				else
				{
					entry.IsCrypted = false;
				}

				switch (useZip64_)
				{
					case UseZip64.Dynamic:
						if (entry.Size < 0)
						{
							entry.ForceZip64();
						}
						break;

					case UseZip64.On:
						entry.ForceZip64();
						break;

					case UseZip64.Off:
						// Do nothing.  The entry itself may be using Zip64 independently.
						break;
				}
			}

			// Write the local file header
			WriteLEInt(ZipConstants.LocalHeaderSignature);

			WriteLEShort(entry.Version);
			WriteLEShort(entry.Flags);

			WriteLEShort((byte)entry.CompressionMethodForHeader);
			WriteLEInt((int)entry.DosTime);

			if (!entry.HasCrc)
			{
				// Note patch address for updating CRC later.
				update.CrcPatchOffset = baseStream_.Position;
				WriteLEInt((int)0);
			}
			else
			{
				WriteLEInt(unchecked((int)entry.Crc));
			}

			if (entry.LocalHeaderRequiresZip64)
			{
				WriteLEInt(-1);
				WriteLEInt(-1);
			}
			else
			{
				if ((entry.CompressedSize < 0) || (entry.Size < 0))
				{
					update.SizePatchOffset = baseStream_.Position;
				}

				WriteLEInt((int)entry.CompressedSize);
				WriteLEInt((int)entry.Size);
			}

			var entryEncoding = _stringCodec.ZipInputEncoding(entry.Flags);
			byte[] name = entryEncoding.GetBytes(entry.Name);

			if (name.Length > 0xFFFF)
			{
				throw new ZipException("Entry name too long.");
			}

			var ed = new ZipExtraData(entry.ExtraData);

			if (entry.LocalHeaderRequiresZip64)
			{
				ed.StartNewEntry();

				// Local entry header always includes size and compressed size.
				// NOTE the order of these fields is reversed when compared to the normal headers!
				ed.AddLeLong(entry.Size);
				ed.AddLeLong(entry.CompressedSize);
				ed.AddNewEntry(1);
			}
			else
			{
				ed.Delete(1);
			}

			entry.ExtraData = ed.GetEntryData();

			WriteLEShort(name.Length);
			WriteLEShort(entry.ExtraData.Length);

			if (name.Length > 0)
			{
				baseStream_.Write(name, 0, name.Length);
			}

			if (entry.LocalHeaderRequiresZip64)
			{
				if (!ed.Find(1))
				{
					throw new ZipException("Internal error cannot find extra data");
				}

				update.SizePatchOffset = baseStream_.Position + ed.CurrentReadIndex;
			}

			if (entry.ExtraData.Length > 0)
			{
				baseStream_.Write(entry.ExtraData, 0, entry.ExtraData.Length);
			}
		}

		private int WriteCentralDirectoryHeader(ZipEntry entry)
		{
			if (entry.CompressedSize < 0)
			{
				throw new ZipException("Attempt to write central directory entry with unknown csize");
			}

			if (entry.Size < 0)
			{
				throw new ZipException("Attempt to write central directory entry with unknown size");
			}

			if (entry.Crc < 0)
			{
				throw new ZipException("Attempt to write central directory entry with unknown crc");
			}

			// Write the central file header
			WriteLEInt(ZipConstants.CentralHeaderSignature);

			// Version made by
			WriteLEShort((entry.HostSystem << 8) | entry.VersionMadeBy);

			// Version required to extract
			WriteLEShort(entry.Version);

			WriteLEShort(entry.Flags);

			unchecked
			{
				WriteLEShort((byte)entry.CompressionMethodForHeader);
				WriteLEInt((int)entry.DosTime);
				WriteLEInt((int)entry.Crc);
			}

			bool useExtraCompressedSize = false; //Do we want to store the compressed size in the extra data?
			if ((entry.IsZip64Forced()) || (entry.CompressedSize >= 0xffffffff))
			{
				useExtraCompressedSize = true;
				WriteLEInt(-1);
			}
			else
			{
				WriteLEInt((int)(entry.CompressedSize & 0xffffffff));
			}

			bool useExtraUncompressedSize = false; //Do we want to store the uncompressed size in the extra data?
			if ((entry.IsZip64Forced()) || (entry.Size >= 0xffffffff))
			{
				useExtraUncompressedSize = true;
				WriteLEInt(-1);
			}
			else
			{
				WriteLEInt((int)entry.Size);
			}

			var entryEncoding = _stringCodec.ZipInputEncoding(entry.Flags);
			byte[] name = entryEncoding.GetBytes(entry.Name);

			if (name.Length > 0xFFFF)
			{
				throw new ZipException("Entry name is too long.");
			}

			WriteLEShort(name.Length);

			// Central header extra data is different to local header version so regenerate.
			var ed = new ZipExtraData(entry.ExtraData);

			if (entry.CentralHeaderRequiresZip64)
			{
				ed.StartNewEntry();

				if (useExtraUncompressedSize)
				{
					ed.AddLeLong(entry.Size);
				}

				if (useExtraCompressedSize)
				{
					ed.AddLeLong(entry.CompressedSize);
				}

				if (entry.Offset >= 0xffffffff)
				{
					ed.AddLeLong(entry.Offset);
				}

				// Number of disk on which this file starts isnt supported and is never written here.
				ed.AddNewEntry(1);
			}
			else
			{
				// Should have already be done when local header was added.
				ed.Delete(1);
			}

			byte[] centralExtraData = ed.GetEntryData();

			WriteLEShort(centralExtraData.Length);
			WriteLEShort(entry.Comment != null ? entry.Comment.Length : 0);

			WriteLEShort(0);    // disk number
			WriteLEShort(0);    // internal file attributes

			// External file attributes...
			if (entry.ExternalFileAttributes != -1)
			{
				WriteLEInt(entry.ExternalFileAttributes);
			}
			else
			{
				if (entry.IsDirectory)
				{
					WriteLEUint(16);
				}
				else
				{
					WriteLEUint(0);
				}
			}

			if (entry.Offset >= 0xffffffff)
			{
				WriteLEUint(0xffffffff);
			}
			else
			{
				WriteLEUint((uint)(int)entry.Offset);
			}

			if (name.Length > 0)
			{
				baseStream_.Write(name, 0, name.Length);
			}

			if (centralExtraData.Length > 0)
			{
				baseStream_.Write(centralExtraData, 0, centralExtraData.Length);
			}

			byte[] rawComment = (entry.Comment != null) ? Encoding.ASCII.GetBytes(entry.Comment) : Empty.Array<byte>();

			if (rawComment.Length > 0)
			{
				baseStream_.Write(rawComment, 0, rawComment.Length);
			}

			return ZipConstants.CentralHeaderBaseSize + name.Length + centralExtraData.Length + rawComment.Length;
		}

		#endregion Writing Values/Headers

		private void PostUpdateCleanup()
		{
			updateDataSource_ = null;
			updates_ = null;
			updateIndex_ = null;

			if (archiveStorage_ != null)
			{
				archiveStorage_.Dispose();
				archiveStorage_ = null;
			}
		}

		private string GetTransformedFileName(string name)
		{
			INameTransform transform = NameTransform;
			return (transform != null) ?
				transform.TransformFile(name) :
				name;
		}

		private string GetTransformedDirectoryName(string name)
		{
			INameTransform transform = NameTransform;
			return (transform != null) ?
				transform.TransformDirectory(name) :
				name;
		}

		/// <summary>
		/// Get a raw memory buffer.
		/// </summary>
		/// <returns>Returns a raw memory buffer.</returns>
		private byte[] GetBuffer()
		{
			if (copyBuffer_ == null)
			{
				copyBuffer_ = new byte[bufferSize_];
			}
			return copyBuffer_;
		}

		private void CopyDescriptorBytes(ZipUpdate update, Stream dest, Stream source)
		{
			// Don't include the signature size to allow copy without seeking
			var bytesToCopy = GetDescriptorSize(update, false);

			// Don't touch the source stream if no descriptor is present
			if (bytesToCopy == 0) return;

			var buffer = GetBuffer();

			// Copy the first 4 bytes of the descriptor
			source.Read(buffer, 0, sizeof(int));
			dest.Write(buffer, 0, sizeof(int));

			if (BitConverter.ToUInt32(buffer, 0) != ZipConstants.DataDescriptorSignature)
			{
				// The initial bytes wasn't the descriptor, reduce the pending byte count
				bytesToCopy -= buffer.Length;
			}

			while (bytesToCopy > 0)
			{
				int readSize = Math.Min(buffer.Length, bytesToCopy);

				int bytesRead = source.Read(buffer, 0, readSize);
				if (bytesRead > 0)
				{
					dest.Write(buffer, 0, bytesRead);
					bytesToCopy -= bytesRead;
				}
				else
				{
					throw new ZipException("Unxpected end of stream");
				}
			}
		}

		private void CopyBytes(ZipUpdate update, Stream destination, Stream source,
			long bytesToCopy, bool updateCrc)
		{
			if (destination == source)
			{
				throw new InvalidOperationException("Destination and source are the same");
			}

			// NOTE: Compressed size is updated elsewhere.
			var crc = new Crc32();
			byte[] buffer = GetBuffer();

			long targetBytes = bytesToCopy;
			long totalBytesRead = 0;

			int bytesRead;
			do
			{
				int readSize = buffer.Length;

				if (bytesToCopy < readSize)
				{
					readSize = (int)bytesToCopy;
				}

				bytesRead = source.Read(buffer, 0, readSize);
				if (bytesRead > 0)
				{
					if (updateCrc)
					{
						crc.Update(new ArraySegment<byte>(buffer, 0, bytesRead));
					}
					destination.Write(buffer, 0, bytesRead);
					bytesToCopy -= bytesRead;
					totalBytesRead += bytesRead;
				}
			}
			while ((bytesRead > 0) && (bytesToCopy > 0));

			if (totalBytesRead != targetBytes)
			{
				throw new ZipException(string.Format("Failed to copy bytes expected {0} read {1}", targetBytes, totalBytesRead));
			}

			if (updateCrc)
			{
				update.OutEntry.Crc = crc.Value;
			}
		}

		/// <summary>
		/// Get the size of the source descriptor for a <see cref="ZipUpdate"/>.
		/// </summary>
		/// <param name="update">The update to get the size for.</param>
		/// <param name="includingSignature">Whether to include the signature size</param>
		/// <returns>The descriptor size, zero if there isn't one.</returns>
		private static int GetDescriptorSize(ZipUpdate update, bool includingSignature)
		{
			if (!((GeneralBitFlags)update.Entry.Flags).HasFlag(GeneralBitFlags.Descriptor)) 
				return 0;
			
			var descriptorWithSignature = update.Entry.LocalHeaderRequiresZip64 
				? ZipConstants.Zip64DataDescriptorSize 
				: ZipConstants.DataDescriptorSize;

			return includingSignature 
				? descriptorWithSignature 
				: descriptorWithSignature - sizeof(int);
		}

		private void CopyDescriptorBytesDirect(ZipUpdate update, Stream stream, ref long destinationPosition, long sourcePosition)
		{
			var buffer = GetBuffer(); ;

			stream.Position = sourcePosition;
			stream.Read(buffer, 0, sizeof(int));
			var sourceHasSignature = BitConverter.ToUInt32(buffer, 0) == ZipConstants.DataDescriptorSignature;

			var bytesToCopy = GetDescriptorSize(update, sourceHasSignature);

			while (bytesToCopy > 0)
			{
				stream.Position = sourcePosition;

				var bytesRead = stream.Read(buffer, 0, bytesToCopy);
				if (bytesRead > 0)
				{
					stream.Position = destinationPosition;
					stream.Write(buffer, 0, bytesRead);
					bytesToCopy -= bytesRead;
					destinationPosition += bytesRead;
					sourcePosition += bytesRead;
				}
				else
				{
					throw new ZipException("Unexpected end of stream");
				}
			}
		}

		private void CopyEntryDataDirect(ZipUpdate update, Stream stream, bool updateCrc, ref long destinationPosition, ref long sourcePosition)
		{
			long bytesToCopy = update.Entry.CompressedSize;

			// NOTE: Compressed size is updated elsewhere.
			var crc = new Crc32();
			byte[] buffer = GetBuffer();

			long targetBytes = bytesToCopy;
			long totalBytesRead = 0;

			int bytesRead;
			do
			{
				int readSize = buffer.Length;

				if (bytesToCopy < readSize)
				{
					readSize = (int)bytesToCopy;
				}

				stream.Position = sourcePosition;
				bytesRead = stream.Read(buffer, 0, readSize);
				if (bytesRead > 0)
				{
					if (updateCrc)
					{
						crc.Update(new ArraySegment<byte>(buffer, 0, bytesRead));
					}
					stream.Position = destinationPosition;
					stream.Write(buffer, 0, bytesRead);

					destinationPosition += bytesRead;
					sourcePosition += bytesRead;
					bytesToCopy -= bytesRead;
					totalBytesRead += bytesRead;
				}
			}
			while ((bytesRead > 0) && (bytesToCopy > 0));

			if (totalBytesRead != targetBytes)
			{
				throw new ZipException(string.Format("Failed to copy bytes expected {0} read {1}", targetBytes, totalBytesRead));
			}

			if (updateCrc)
			{
				update.OutEntry.Crc = crc.Value;
			}
		}

		private int FindExistingUpdate(ZipEntry entry)
		{
			int result = -1;
			if (updateIndex_.ContainsKey(entry.Name))
			{
				result = (int)updateIndex_[entry.Name];
			}
			/*
						// This is slow like the coming of the next ice age but takes less storage and may be useful
						// for CF?
						for (int index = 0; index < updates_.Count; ++index)
						{
							ZipUpdate zu = ( ZipUpdate )updates_[index];
							if ( (zu.Entry.ZipFileIndex == entry.ZipFileIndex) &&
								(string.Compare(convertedName, zu.Entry.Name, true, CultureInfo.InvariantCulture) == 0) ) {
								result = index;
								break;
							}
						}
			 */
			return result;
		}

		private int FindExistingUpdate(string fileName, bool isEntryName = false)
		{
			int result = -1;

			string convertedName = !isEntryName ? GetTransformedFileName(fileName) : fileName;

			if (updateIndex_.ContainsKey(convertedName))
			{
				result = (int)updateIndex_[convertedName];
			}

			/*
						// This is slow like the coming of the next ice age but takes less storage and may be useful
						// for CF?
						for ( int index = 0; index < updates_.Count; ++index ) {
							if ( string.Compare(convertedName, (( ZipUpdate )updates_[index]).Entry.Name,
								true, CultureInfo.InvariantCulture) == 0 ) {
								result = index;
								break;
							}
						}
			 */

			return result;
		}

		/// <summary>
		/// Get an output stream for the specified <see cref="ZipEntry"/>
		/// </summary>
		/// <param name="entry">The entry to get an output stream for.</param>
		/// <returns>The output stream obtained for the entry.</returns>
		private Stream GetOutputStream(ZipEntry entry)
		{
			Stream result = baseStream_;

			if (entry.IsCrypted == true)
			{
				result = CreateAndInitEncryptionStream(result, entry);
			}

			switch (entry.CompressionMethod)
			{
				case CompressionMethod.Stored:
					if (!entry.IsCrypted)
					{
						// If there is an encryption stream in use, that can be returned directly
						// otherwise, wrap the base stream in an UncompressedStream instead of returning it directly
						result = new UncompressedStream(result);
					}
					break;

				case CompressionMethod.Deflated:
					var dos = new DeflaterOutputStream(result, new Deflater(9, true))
					{
						// If there is an encryption stream in use, then we want that to be disposed when the deflator stream is disposed
						// If not, then we don't want it to dispose the base stream
						IsStreamOwner = entry.IsCrypted
					};
					result = dos;
					break;

				case CompressionMethod.BZip2:
					var bzos = new BZip2.BZip2OutputStream(result)
					{
						// If there is an encryption stream in use, then we want that to be disposed when the BZip2OutputStream stream is disposed
						// If not, then we don't want it to dispose the base stream
						IsStreamOwner = entry.IsCrypted
					};
					result = bzos;
					break;

				default:
					throw new ZipException("Unknown compression method " + entry.CompressionMethod);
			}
			return result;
		}

		private void AddEntry(ZipFile workFile, ZipUpdate update)
		{
			Stream source = null;

			if (update.Entry.IsFile)
			{
				source = update.GetSource();

				if (source == null)
				{
					source = updateDataSource_.GetSource(update.Entry, update.Filename);
				}
			}

			var useCrc = update.Entry.AESKeySize == 0;

			if (source != null)
			{
				using (source)
				{
					long sourceStreamLength = source.Length;
					if (update.OutEntry.Size < 0)
					{
						update.OutEntry.Size = sourceStreamLength;
					}
					else
					{
						// Check for errant entries.
						if (update.OutEntry.Size != sourceStreamLength)
						{
							throw new ZipException("Entry size/stream size mismatch");
						}
					}

					workFile.WriteLocalEntryHeader(update);

					long dataStart = workFile.baseStream_.Position;

					using (Stream output = workFile.GetOutputStream(update.OutEntry))
					{
						CopyBytes(update, output, source, sourceStreamLength, useCrc);
					}

					long dataEnd = workFile.baseStream_.Position;
					update.OutEntry.CompressedSize = dataEnd - dataStart;

					if ((update.OutEntry.Flags & (int)GeneralBitFlags.Descriptor) == (int)GeneralBitFlags.Descriptor)
					{
						ZipFormat.WriteDataDescriptor(workFile.baseStream_, update.OutEntry);
					}
				}
			}
			else
			{
				workFile.WriteLocalEntryHeader(update);
				update.OutEntry.CompressedSize = 0;
			}
		}

		private void ModifyEntry(ZipFile workFile, ZipUpdate update)
		{
			workFile.WriteLocalEntryHeader(update);
			long dataStart = workFile.baseStream_.Position;

			// TODO: This is slow if the changes don't effect the data!!
			if (update.Entry.IsFile && (update.Filename != null))
			{
				using (Stream output = workFile.GetOutputStream(update.OutEntry))
				{
					using (Stream source = this.GetInputStream(update.Entry))
					{
						CopyBytes(update, output, source, source.Length, true);
					}
				}
			}

			long dataEnd = workFile.baseStream_.Position;
			update.Entry.CompressedSize = dataEnd - dataStart;
		}

		private void CopyEntryDirect(ZipFile workFile, ZipUpdate update, ref long destinationPosition)
		{
			bool skipOver = false || update.Entry.Offset == destinationPosition;

			if (!skipOver)
			{
				baseStream_.Position = destinationPosition;
				workFile.WriteLocalEntryHeader(update);
				destinationPosition = baseStream_.Position;
			}

			long sourcePosition = 0;

			const int NameLengthOffset = 26;

			// TODO: Add base for SFX friendly handling
			long entryDataOffset = update.Entry.Offset + NameLengthOffset;

			baseStream_.Seek(entryDataOffset, SeekOrigin.Begin);

			// Clumsy way of handling retrieving the original name and extra data length for now.
			// TODO: Stop re-reading name and data length in CopyEntryDirect.
			
			uint nameLength = ReadLEUshort();
			uint extraLength = ReadLEUshort();

			sourcePosition = baseStream_.Position + nameLength + extraLength;

			if (skipOver)
			{
				if (update.OffsetBasedSize != -1)
				{
					destinationPosition += update.OffsetBasedSize;
				}
				else
				{
					// Skip entry header
					destinationPosition += (sourcePosition - entryDataOffset) + NameLengthOffset;

					// Skip entry compressed data
					destinationPosition += update.Entry.CompressedSize;

					// Seek to end of entry to check for descriptor signature
					baseStream_.Seek(destinationPosition, SeekOrigin.Begin);

					var descriptorHasSignature = ReadLEUint() == ZipConstants.DataDescriptorSignature;

					// Skip descriptor and it's signature (if present)
					destinationPosition += GetDescriptorSize(update, descriptorHasSignature);
				}
			}
			else
			{
				if (update.Entry.CompressedSize > 0)
				{
					CopyEntryDataDirect(update, baseStream_, false, ref destinationPosition, ref sourcePosition);
				}
				CopyDescriptorBytesDirect(update, baseStream_, ref destinationPosition, sourcePosition);
			}
		}

		private void CopyEntry(ZipFile workFile, ZipUpdate update)
		{
			workFile.WriteLocalEntryHeader(update);

			if (update.Entry.CompressedSize > 0)
			{
				const int NameLengthOffset = 26;

				long entryDataOffset = update.Entry.Offset + NameLengthOffset;

				// TODO: This wont work for SFX files!
				baseStream_.Seek(entryDataOffset, SeekOrigin.Begin);

				uint nameLength = ReadLEUshort();
				uint extraLength = ReadLEUshort();

				baseStream_.Seek(nameLength + extraLength, SeekOrigin.Current);

				CopyBytes(update, workFile.baseStream_, baseStream_, update.Entry.CompressedSize, false);
			}
			CopyDescriptorBytes(update, workFile.baseStream_, baseStream_);
		}

		private void Reopen(Stream source)
		{
			isNewArchive_ = false;
			baseStream_ = source ?? throw new ZipException("Failed to reopen archive - no source");
			ReadEntries();
		}

		private void Reopen()
		{
			if (Name == null)
			{
				throw new InvalidOperationException("Name is not known cannot Reopen");
			}

			Reopen(File.Open(Name, FileMode.Open, FileAccess.Read, FileShare.Read));
		}

		private void UpdateCommentOnly()
		{
			long baseLength = baseStream_.Length;

			Stream updateFile;

			if (archiveStorage_.UpdateMode == FileUpdateMode.Safe)
			{
				updateFile = archiveStorage_.MakeTemporaryCopy(baseStream_);

				baseStream_.Dispose();
				baseStream_ = null;
			}
			else
			{
				if (archiveStorage_.UpdateMode == FileUpdateMode.Direct)
				{
					// TODO: archiveStorage wasnt originally intended for this use.
					// Need to revisit this to tidy up handling as archive storage currently doesnt
					// handle the original stream well.
					// The problem is when using an existing zip archive with an in memory archive storage.
					// The open stream wont support writing but the memory storage should open the same file not an in memory one.

					// Need to tidy up the archive storage interface and contract basically.
					baseStream_ = archiveStorage_.OpenForDirectUpdate(baseStream_);
					updateFile = baseStream_;
				}
				else
				{
					baseStream_.Dispose();
					baseStream_ = null;
					updateFile = new FileStream(Name, FileMode.Open, FileAccess.ReadWrite);
				}
			}

			try
			{
				long locatedCentralDirOffset =
					ZipFormat.LocateBlockWithSignature(updateFile, ZipConstants.EndOfCentralDirectorySignature,
						baseLength, ZipConstants.EndOfCentralRecordBaseSize, 0xffff);
				if (locatedCentralDirOffset < 0)
				{
					throw new ZipException("Cannot find central directory");
				}

				const int CentralHeaderCommentSizeOffset = 16;
				updateFile.Position += CentralHeaderCommentSizeOffset;

				byte[] rawComment = newComment_.RawComment;

				updateFile.WriteLEShort(rawComment.Length);
				updateFile.Write(rawComment, 0, rawComment.Length);
				updateFile.SetLength(updateFile.Position);
			}
			finally
			{
				if(updateFile != baseStream_)
					updateFile.Dispose();
			}

			if (archiveStorage_.UpdateMode == FileUpdateMode.Safe)
			{
				Reopen(archiveStorage_.ConvertTemporaryToFinal());
			}
			else
			{
				ReadEntries();
			}
		}

		/// <summary>
		/// Class used to sort updates.
		/// </summary>
		private class UpdateComparer : IComparer<ZipUpdate>
		{
			/// <summary>
			/// Compares two objects and returns a value indicating whether one is
			/// less than, equal to or greater than the other.
			/// </summary>
			/// <param name="x">First object to compare</param>
			/// <param name="y">Second object to compare.</param>
			/// <returns>Compare result.</returns>
			public int Compare(ZipUpdate x, ZipUpdate y)
			{
				int result;

				if (x == null)
				{
					if (y == null)
					{
						result = 0;
					}
					else
					{
						result = -1;
					}
				}
				else if (y == null)
				{
					result = 1;
				}
				else
				{
					int xCmdValue = ((x.Command == UpdateCommand.Copy) || (x.Command == UpdateCommand.Modify)) ? 0 : 1;
					int yCmdValue = ((y.Command == UpdateCommand.Copy) || (y.Command == UpdateCommand.Modify)) ? 0 : 1;

					result = xCmdValue - yCmdValue;
					if (result == 0)
					{
						long offsetDiff = x.Entry.Offset - y.Entry.Offset;
						if (offsetDiff < 0)
						{
							result = -1;
						}
						else if (offsetDiff == 0)
						{
							result = 0;
						}
						else
						{
							result = 1;
						}
					}
				}
				return result;
			}
		}

		private void RunUpdates()
		{
			long sizeEntries = 0;
			long endOfStream = 0;
			bool directUpdate = false;
			long destinationPosition = 0; // NOT SFX friendly

			ZipFile workFile;

			if (IsNewArchive)
			{
				workFile = this;
				workFile.baseStream_.Position = 0;
				directUpdate = true;
			}
			else if (archiveStorage_.UpdateMode == FileUpdateMode.Direct)
			{
				workFile = this;
				workFile.baseStream_.Position = 0;
				directUpdate = true;

				// Sort the updates by offset within copies/modifies, then adds.
				// This ensures that data required by copies will not be overwritten.
				updates_.Sort(new UpdateComparer());
			}
			else
			{
				workFile = ZipFile.Create(archiveStorage_.GetTemporaryOutput());
				workFile.UseZip64 = UseZip64;

				if (key != null)
				{
					workFile.key = (byte[])key.Clone();
				}
			}

			try
			{
				foreach (ZipUpdate update in updates_)
				{
					if (update != null)
					{
						switch (update.Command)
						{
							case UpdateCommand.Copy:
								if (directUpdate)
								{
									CopyEntryDirect(workFile, update, ref destinationPosition);
								}
								else
								{
									CopyEntry(workFile, update);
								}
								break;

							case UpdateCommand.Modify:
								// TODO: Direct modifying of an entry will take some legwork.
								ModifyEntry(workFile, update);
								break;

							case UpdateCommand.Add:
								if (!IsNewArchive && directUpdate)
								{
									workFile.baseStream_.Position = destinationPosition;
								}

								AddEntry(workFile, update);

								if (directUpdate)
								{
									destinationPosition = workFile.baseStream_.Position;
								}
								break;
						}
					}
				}

				if (!IsNewArchive && directUpdate)
				{
					workFile.baseStream_.Position = destinationPosition;
				}

				long centralDirOffset = workFile.baseStream_.Position;

				foreach (ZipUpdate update in updates_)
				{
					if (update != null)
					{
						sizeEntries += workFile.WriteCentralDirectoryHeader(update.OutEntry);
					}
				}

<<<<<<< HEAD
				byte[] theComment = newComment_?.RawComment ?? _stringCodec.ZipArchiveCommentEncoding.GetBytes(comment_);
				using (ZipHelperStream zhs = new ZipHelperStream(workFile.baseStream_))
				{
					zhs.WriteEndOfCentralDirectory(updateCount_, sizeEntries, centralDirOffset, theComment);
				}
=======
				byte[] theComment = (newComment_ != null) ? newComment_.RawComment : ZipStrings.ConvertToArray(comment_);
				ZipFormat.WriteEndOfCentralDirectory(workFile.baseStream_, updateCount_, 
					sizeEntries, centralDirOffset, theComment);
>>>>>>> e1e1a911

				endOfStream = workFile.baseStream_.Position;

				// And now patch entries...
				foreach (ZipUpdate update in updates_)
				{
					if (update != null)
					{
						// If the size of the entry is zero leave the crc as 0 as well.
						// The calculated crc will be all bits on...
						if ((update.CrcPatchOffset > 0) && (update.OutEntry.CompressedSize > 0))
						{
							workFile.baseStream_.Position = update.CrcPatchOffset;
							workFile.WriteLEInt((int)update.OutEntry.Crc);
						}

						if (update.SizePatchOffset > 0)
						{
							workFile.baseStream_.Position = update.SizePatchOffset;
							if (update.OutEntry.LocalHeaderRequiresZip64)
							{
								workFile.WriteLeLong(update.OutEntry.Size);
								workFile.WriteLeLong(update.OutEntry.CompressedSize);
							}
							else
							{
								workFile.WriteLEInt((int)update.OutEntry.CompressedSize);
								workFile.WriteLEInt((int)update.OutEntry.Size);
							}
						}
					}
				}
			}
			catch
			{
				workFile.Close();
				if (!directUpdate && (workFile.Name != null))
				{
					File.Delete(workFile.Name);
				}
				throw;
			}

			if (directUpdate)
			{
				workFile.baseStream_.SetLength(endOfStream);
				workFile.baseStream_.Flush();
				isNewArchive_ = false;
				ReadEntries();
			}
			else
			{
				baseStream_.Dispose();
				Reopen(archiveStorage_.ConvertTemporaryToFinal());
			}
		}

		private void CheckUpdating()
		{
			if (updates_ == null)
			{
				throw new InvalidOperationException("BeginUpdate has not been called");
			}
		}

		#endregion Update Support

		#region ZipUpdate class

		/// <summary>
		/// Represents a pending update to a Zip file.
		/// </summary>
		private class ZipUpdate
		{
			#region Constructors

			public ZipUpdate(string fileName, ZipEntry entry)
			{
				command_ = UpdateCommand.Add;
				entry_ = entry;
				filename_ = fileName;
			}

			[Obsolete]
			public ZipUpdate(string fileName, string entryName, CompressionMethod compressionMethod)
			{
				command_ = UpdateCommand.Add;
				entry_ = new ZipEntry(entryName)
				{
					CompressionMethod = compressionMethod
				};
				filename_ = fileName;
			}

			[Obsolete]
			public ZipUpdate(string fileName, string entryName)
				: this(fileName, entryName, CompressionMethod.Deflated)
			{
				// Do nothing.
			}

			[Obsolete]
			public ZipUpdate(IStaticDataSource dataSource, string entryName, CompressionMethod compressionMethod)
			{
				command_ = UpdateCommand.Add;
				entry_ = new ZipEntry(entryName)
				{
					CompressionMethod = compressionMethod
				};
				dataSource_ = dataSource;
			}

			public ZipUpdate(IStaticDataSource dataSource, ZipEntry entry)
			{
				command_ = UpdateCommand.Add;
				entry_ = entry;
				dataSource_ = dataSource;
			}

			public ZipUpdate(ZipEntry original, ZipEntry updated)
			{
				throw new ZipException("Modify not currently supported");
				/*
					command_ = UpdateCommand.Modify;
					entry_ = ( ZipEntry )original.Clone();
					outEntry_ = ( ZipEntry )updated.Clone();
				*/
			}

			public ZipUpdate(UpdateCommand command, ZipEntry entry)
			{
				command_ = command;
				entry_ = (ZipEntry)entry.Clone();
			}

			/// <summary>
			/// Copy an existing entry.
			/// </summary>
			/// <param name="entry">The existing entry to copy.</param>
			public ZipUpdate(ZipEntry entry)
				: this(UpdateCommand.Copy, entry)
			{
				// Do nothing.
			}

			#endregion Constructors

			/// <summary>
			/// Get the <see cref="ZipEntry"/> for this update.
			/// </summary>
			/// <remarks>This is the source or original entry.</remarks>
			public ZipEntry Entry
			{
				get { return entry_; }
			}

			/// <summary>
			/// Get the <see cref="ZipEntry"/> that will be written to the updated/new file.
			/// </summary>
			public ZipEntry OutEntry
			{
				get
				{
					if (outEntry_ == null)
					{
						outEntry_ = (ZipEntry)entry_.Clone();
					}

					return outEntry_;
				}
			}

			/// <summary>
			/// Get the command for this update.
			/// </summary>
			public UpdateCommand Command
			{
				get { return command_; }
			}

			/// <summary>
			/// Get the filename if any for this update.  Null if none exists.
			/// </summary>
			public string Filename
			{
				get { return filename_; }
			}

			/// <summary>
			/// Get/set the location of the size patch for this update.
			/// </summary>
			public long SizePatchOffset
			{
				get { return sizePatchOffset_; }
				set { sizePatchOffset_ = value; }
			}

			/// <summary>
			/// Get /set the location of the crc patch for this update.
			/// </summary>
			public long CrcPatchOffset
			{
				get { return crcPatchOffset_; }
				set { crcPatchOffset_ = value; }
			}

			/// <summary>
			/// Get/set the size calculated by offset.
			/// Specifically, the difference between this and next entry's starting offset.
			/// </summary>
			public long OffsetBasedSize
			{
				get { return _offsetBasedSize; }
				set { _offsetBasedSize = value; }
			}

			public Stream GetSource()
			{
				Stream result = null;
				if (dataSource_ != null)
				{
					result = dataSource_.GetSource();
				}

				return result;
			}

			#region Instance Fields

			private ZipEntry entry_;
			private ZipEntry outEntry_;
			private readonly UpdateCommand command_;
			private IStaticDataSource dataSource_;
			private readonly string filename_;
			private long sizePatchOffset_ = -1;
			private long crcPatchOffset_ = -1;
			private long _offsetBasedSize = -1;

			#endregion Instance Fields
		}

		#endregion ZipUpdate class

		#endregion Updating

		#region Disposing

		#region IDisposable Members

		void IDisposable.Dispose()
		{
			Close();
		}

		#endregion IDisposable Members

		private void DisposeInternal(bool disposing)
		{
			if (!isDisposed_)
			{
				isDisposed_ = true;
				entries_ = Empty.Array<ZipEntry>();

				if (IsStreamOwner && (baseStream_ != null))
				{
					lock (baseStream_)
					{
						baseStream_.Dispose();
					}
				}

				PostUpdateCleanup();
			}
		}

		/// <summary>
		/// Releases the unmanaged resources used by the this instance and optionally releases the managed resources.
		/// </summary>
		/// <param name="disposing">true to release both managed and unmanaged resources;
		/// false to release only unmanaged resources.</param>
		protected virtual void Dispose(bool disposing)
		{
			DisposeInternal(disposing);
		}

		#endregion Disposing

		#region Internal routines

		#region Reading

		/// <summary>
		/// Read an unsigned short in little endian byte order.
		/// </summary>
		/// <returns>Returns the value read.</returns>
		/// <exception cref="EndOfStreamException">
		/// The stream ends prematurely
		/// </exception>
		private ushort ReadLEUshort()
		{
			int data1 = baseStream_.ReadByte();

			if (data1 < 0)
			{
				throw new EndOfStreamException("End of stream");
			}

			int data2 = baseStream_.ReadByte();

			if (data2 < 0)
			{
				throw new EndOfStreamException("End of stream");
			}

			return unchecked((ushort)((ushort)data1 | (ushort)(data2 << 8)));
		}

		/// <summary>
		/// Read a uint in little endian byte order.
		/// </summary>
		/// <returns>Returns the value read.</returns>
		/// <exception cref="IOException">
		/// An i/o error occurs.
		/// </exception>
		/// <exception cref="System.IO.EndOfStreamException">
		/// The file ends prematurely
		/// </exception>
		private uint ReadLEUint()
		{
			return (uint)(ReadLEUshort() | (ReadLEUshort() << 16));
		}

		private ulong ReadLEUlong()
		{
			return ReadLEUint() | ((ulong)ReadLEUint() << 32);
		}

		#endregion Reading

		// NOTE this returns the offset of the first byte after the signature.
		private long LocateBlockWithSignature(int signature, long endLocation, int minimumBlockSize, int maximumVariableData) 
			=> ZipFormat.LocateBlockWithSignature(baseStream_, signature, endLocation, minimumBlockSize, maximumVariableData);

		/// <summary>
		/// Search for and read the central directory of a zip file filling the entries array.
		/// </summary>
		/// <exception cref="System.IO.IOException">
		/// An i/o error occurs.
		/// </exception>
		/// <exception cref="ICSharpCode.SharpZipLib.Zip.ZipException">
		/// The central directory is malformed or cannot be found
		/// </exception>
		private void ReadEntries()
		{
			// Search for the End Of Central Directory.  When a zip comment is
			// present the directory will start earlier
			//
			// The search is limited to 64K which is the maximum size of a trailing comment field to aid speed.
			// This should be compatible with both SFX and ZIP files but has only been tested for Zip files
			// If a SFX file has the Zip data attached as a resource and there are other resources occurring later then
			// this could be invalid.
			// Could also speed this up by reading memory in larger blocks.

			if (baseStream_.CanSeek == false)
			{
				throw new ZipException("ZipFile stream must be seekable");
			}

			long locatedEndOfCentralDir = LocateBlockWithSignature(ZipConstants.EndOfCentralDirectorySignature,
				baseStream_.Length, ZipConstants.EndOfCentralRecordBaseSize, 0xffff);

			if (locatedEndOfCentralDir < 0)
			{
				throw new ZipException("Cannot find central directory");
			}

			// Read end of central directory record
			ushort thisDiskNumber = ReadLEUshort();
			ushort startCentralDirDisk = ReadLEUshort();
			ulong entriesForThisDisk = ReadLEUshort();
			ulong entriesForWholeCentralDir = ReadLEUshort();
			ulong centralDirSize = ReadLEUint();
			long offsetOfCentralDir = ReadLEUint();
			uint commentSize = ReadLEUshort();

			if (commentSize > 0)
			{
				byte[] comment = new byte[commentSize];

				StreamUtils.ReadFully(baseStream_, comment);
				comment_ = _stringCodec.ZipArchiveCommentEncoding.GetString(comment);
			}
			else
			{
				comment_ = string.Empty;
			}

			bool isZip64 = false;
			bool requireZip64 = false;

			// Check if zip64 header information is required.
			if ((thisDiskNumber == 0xffff) ||
				(startCentralDirDisk == 0xffff) ||
				(entriesForThisDisk == 0xffff) ||
				(entriesForWholeCentralDir == 0xffff) ||
				(centralDirSize == 0xffffffff) ||
				(offsetOfCentralDir == 0xffffffff))
			{
				requireZip64 = true;
			}

			// #357 - always check for the existance of the Zip64 central directory.
			// #403 - Take account of the fixed size of the locator when searching.
			//    Subtract from locatedEndOfCentralDir so that the endLocation is the location of EndOfCentralDirectorySignature,
			//    rather than the data following the signature.
			long locatedZip64EndOfCentralDirLocator = LocateBlockWithSignature(
				ZipConstants.Zip64CentralDirLocatorSignature,
				locatedEndOfCentralDir - 4,
				ZipConstants.Zip64EndOfCentralDirectoryLocatorSize,
				0);

			if (locatedZip64EndOfCentralDirLocator < 0)
			{
				if (requireZip64)
				{
					// This is only an error in cases where the Zip64 directory is required.
					throw new ZipException("Cannot find Zip64 locator");
				}
			}
			else
			{
				isZip64 = true;

				// number of the disk with the start of the zip64 end of central directory 4 bytes
				// relative offset of the zip64 end of central directory record 8 bytes
				// total number of disks 4 bytes
				ReadLEUint(); // startDisk64 is not currently used
				ulong offset64 = ReadLEUlong();
				uint totalDisks = ReadLEUint();

				baseStream_.Position = (long)offset64;
				long sig64 = ReadLEUint();

				if (sig64 != ZipConstants.Zip64CentralFileHeaderSignature)
				{
					throw new ZipException(string.Format("Invalid Zip64 Central directory signature at {0:X}", offset64));
				}

				// NOTE: Record size = SizeOfFixedFields + SizeOfVariableData - 12.
				ulong recordSize = ReadLEUlong();
				int versionMadeBy = ReadLEUshort();
				int versionToExtract = ReadLEUshort();
				uint thisDisk = ReadLEUint();
				uint centralDirDisk = ReadLEUint();
				entriesForThisDisk = ReadLEUlong();
				entriesForWholeCentralDir = ReadLEUlong();
				centralDirSize = ReadLEUlong();
				offsetOfCentralDir = (long)ReadLEUlong();

				// NOTE: zip64 extensible data sector (variable size) is ignored.
			}

			entries_ = new ZipEntry[entriesForThisDisk];

			// SFX/embedded support, find the offset of the first entry vis the start of the stream
			// This applies to Zip files that are appended to the end of an SFX stub.
			// Or are appended as a resource to an executable.
			// Zip files created by some archivers have the offsets altered to reflect the true offsets
			// and so dont require any adjustment here...
			// TODO: Difficulty with Zip64 and SFX offset handling needs resolution - maths?
			if (!isZip64 && (offsetOfCentralDir < locatedEndOfCentralDir - (4 + (long)centralDirSize)))
			{
				offsetOfFirstEntry = locatedEndOfCentralDir - (4 + (long)centralDirSize + offsetOfCentralDir);
				if (offsetOfFirstEntry <= 0)
				{
					throw new ZipException("Invalid embedded zip archive");
				}
			}

			baseStream_.Seek(offsetOfFirstEntry + offsetOfCentralDir, SeekOrigin.Begin);

			for (ulong i = 0; i < entriesForThisDisk; i++)
			{
				if (ReadLEUint() != ZipConstants.CentralHeaderSignature)
				{
					throw new ZipException("Wrong Central Directory signature");
				}

				int versionMadeBy = ReadLEUshort();
				int versionToExtract = ReadLEUshort();
				int bitFlags = ReadLEUshort();
				int method = ReadLEUshort();
				uint dostime = ReadLEUint();
				uint crc = ReadLEUint();
				var csize = (long)ReadLEUint();
				var size = (long)ReadLEUint();
				int nameLen = ReadLEUshort();
				int extraLen = ReadLEUshort();
				int commentLen = ReadLEUshort();

				int diskStartNo = ReadLEUshort();  // Not currently used
				int internalAttributes = ReadLEUshort();  // Not currently used

				uint externalAttributes = ReadLEUint();
				long offset = ReadLEUint();

				byte[] buffer = new byte[Math.Max(nameLen, commentLen)];
				var entryEncoding = _stringCodec.ZipInputEncoding(bitFlags);

				StreamUtils.ReadFully(baseStream_, buffer, 0, nameLen);
				string name = entryEncoding.GetString(buffer, 0, nameLen);
				var unicode = entryEncoding.IsZipUnicode();

				var entry = new ZipEntry(name, versionToExtract, versionMadeBy, (CompressionMethod)method, unicode)
				{
					Crc = crc & 0xffffffffL,
					Size = size & 0xffffffffL,
					CompressedSize = csize & 0xffffffffL,
					Flags = bitFlags,
					DosTime = dostime,
					ZipFileIndex = (long)i,
					Offset = offset,
					ExternalFileAttributes = (int)externalAttributes
				};

				if ((bitFlags & 8) == 0)
				{
					entry.CryptoCheckValue = (byte)(crc >> 24);
				}
				else
				{
					entry.CryptoCheckValue = (byte)((dostime >> 8) & 0xff);
				}

				if (extraLen > 0)
				{
					byte[] extra = new byte[extraLen];
					StreamUtils.ReadFully(baseStream_, extra);
					entry.ExtraData = extra;
				}

				entry.ProcessExtraData(false);

				if (commentLen > 0)
				{
					StreamUtils.ReadFully(baseStream_, buffer, 0, commentLen);
					entry.Comment = entryEncoding.GetString(buffer, 0, commentLen);
				}

				entries_[i] = entry;
			}
		}

		/// <summary>
		/// Locate the data for a given entry.
		/// </summary>
		/// <returns>
		/// The start offset of the data.
		/// </returns>
		/// <exception cref="System.IO.EndOfStreamException">
		/// The stream ends prematurely
		/// </exception>
		/// <exception cref="ICSharpCode.SharpZipLib.Zip.ZipException">
		/// The local header signature is invalid, the entry and central header file name lengths are different
		/// or the local and entry compression methods dont match
		/// </exception>
		private long LocateEntry(ZipEntry entry)
		{
			return TestLocalHeader(entry, HeaderTest.Extract);
		}

		private Stream CreateAndInitDecryptionStream(Stream baseStream, ZipEntry entry)
		{
			CryptoStream result = null;

			if (entry.CompressionMethodForHeader == CompressionMethod.WinZipAES)
			{
				if (entry.Version >= ZipConstants.VERSION_AES)
				{
					// Issue #471 - accept an empty string as a password, but reject null.
					OnKeysRequired(entry.Name);
					if (rawPassword_ == null)
					{
						throw new ZipException("No password available for AES encrypted stream");
					}
					int saltLen = entry.AESSaltLen;
					byte[] saltBytes = new byte[saltLen];
					int saltIn = StreamUtils.ReadRequestedBytes(baseStream, saltBytes, 0, saltLen);
					if (saltIn != saltLen)
						throw new ZipException("AES Salt expected " + saltLen + " got " + saltIn);
					//
					byte[] pwdVerifyRead = new byte[2];
					StreamUtils.ReadFully(baseStream, pwdVerifyRead);
					int blockSize = entry.AESKeySize / 8;   // bits to bytes

					var decryptor = new ZipAESTransform(rawPassword_, saltBytes, blockSize, false);
					byte[] pwdVerifyCalc = decryptor.PwdVerifier;
					if (pwdVerifyCalc[0] != pwdVerifyRead[0] || pwdVerifyCalc[1] != pwdVerifyRead[1])
						throw new ZipException("Invalid password for AES");
					result = new ZipAESStream(baseStream, decryptor, CryptoStreamMode.Read);
				}
				else
				{
					throw new ZipException("Decryption method not supported");
				}
			}
			else
			{
				if ((entry.Version < ZipConstants.VersionStrongEncryption)
					|| (entry.Flags & (int)GeneralBitFlags.StrongEncryption) == 0)
				{
					var classicManaged = new PkzipClassicManaged();

					OnKeysRequired(entry.Name);
					if (HaveKeys == false)
					{
						throw new ZipException("No password available for encrypted stream");
					}

					result = new CryptoStream(baseStream, classicManaged.CreateDecryptor(key, null), CryptoStreamMode.Read);
					CheckClassicPassword(result, entry);
				}
				else
				{
					// We don't support PKWare strong encryption
					throw new ZipException("Decryption method not supported");
				}
			}

			return result;
		}

		private Stream CreateAndInitEncryptionStream(Stream baseStream, ZipEntry entry)
		{
			CryptoStream result = null;
			if ((entry.Version < ZipConstants.VersionStrongEncryption)
				|| (entry.Flags & (int)GeneralBitFlags.StrongEncryption) == 0)
			{
				var classicManaged = new PkzipClassicManaged();

				OnKeysRequired(entry.Name);
				if (HaveKeys == false)
				{
					throw new ZipException("No password available for encrypted stream");
				}

				// Closing a CryptoStream will close the base stream as well so wrap it in an UncompressedStream
				// which doesnt do this.
				result = new CryptoStream(new UncompressedStream(baseStream),
					classicManaged.CreateEncryptor(key, null), CryptoStreamMode.Write);

				if ((entry.Crc < 0) || (entry.Flags & 8) != 0)
				{
					WriteEncryptionHeader(result, entry.DosTime << 16);
				}
				else
				{
					WriteEncryptionHeader(result, entry.Crc);
				}
			}
			return result;
		}

		private static void CheckClassicPassword(CryptoStream classicCryptoStream, ZipEntry entry)
		{
			byte[] cryptbuffer = new byte[ZipConstants.CryptoHeaderSize];
			StreamUtils.ReadFully(classicCryptoStream, cryptbuffer);
			if (cryptbuffer[ZipConstants.CryptoHeaderSize - 1] != entry.CryptoCheckValue)
			{
				throw new ZipException("Invalid password");
			}
		}

		private static void WriteEncryptionHeader(Stream stream, long crcValue)
		{
			byte[] cryptBuffer = new byte[ZipConstants.CryptoHeaderSize];
			using (var rng = new RNGCryptoServiceProvider())
			{
				rng.GetBytes(cryptBuffer);
			}
			cryptBuffer[11] = (byte)(crcValue >> 24);
			stream.Write(cryptBuffer, 0, cryptBuffer.Length);
		}

		#endregion Internal routines

		#region Instance Fields

		private bool isDisposed_;
		private string name_;
		private string comment_ = string.Empty;
		private string rawPassword_;
		private Stream baseStream_;
		private bool isStreamOwner;
		private long offsetOfFirstEntry;
		private ZipEntry[] entries_;
		private byte[] key;
		private bool isNewArchive_;
		private StringCodec _stringCodec = new StringCodec();

		// Default is dynamic which is not backwards compatible and can cause problems
		// with XP's built in compression which cant read Zip64 archives.
		// However it does avoid the situation were a large file is added and cannot be completed correctly.
		// Hint: Set always ZipEntry size before they are added to an archive and this setting isnt needed.
		private UseZip64 useZip64_ = UseZip64.Dynamic;

		#region Zip Update Instance Fields

		private List<ZipUpdate> updates_;
		private long updateCount_; // Count is managed manually as updates_ can contain nulls!
		private Dictionary<string, int> updateIndex_;
		private IArchiveStorage archiveStorage_;
		private IDynamicDataSource updateDataSource_;
		private bool contentsEdited_;
		private int bufferSize_ = DefaultBufferSize;
		private byte[] copyBuffer_;
		private ZipString newComment_;
		private bool commentEdited_;
		private IEntryFactory updateEntryFactory_ = new ZipEntryFactory();

		#endregion Zip Update Instance Fields

		#endregion Instance Fields

		#region Support Classes

		/// <summary>
		/// Represents a string from a <see cref="ZipFile"/> which is stored as an array of bytes.
		/// </summary>
		private class ZipString
		{
			#region Constructors

			/// <summary>
			/// Initialise a <see cref="ZipString"/> with a string.
			/// </summary>
			/// <param name="comment">The textual string form.</param>
			/// <param name="encoding"></param>
			public ZipString(string comment, Encoding encoding)
			{
				comment_ = comment;
				isSourceString_ = true;
				_encoding = encoding;
			}

			/// <summary>
			/// Initialise a <see cref="ZipString"/> using a string in its binary 'raw' form.
			/// </summary>
			/// <param name="rawString"></param>
			/// <param name="encoding"></param>
			public ZipString(byte[] rawString, Encoding encoding)
			{
				rawComment_ = rawString;
				_encoding = encoding;
			}

			#endregion Constructors

			/// <summary>
			/// Get a value indicating the original source of data for this instance.
			/// True if the source was a string; false if the source was binary data.
			/// </summary>
			public bool IsSourceString => isSourceString_;

			/// <summary>
			/// Get the length of the comment when represented as raw bytes.
			/// </summary>
			public int RawLength
			{
				get
				{
					MakeBytesAvailable();
					return rawComment_.Length;
				}
			}

			/// <summary>
			/// Get the comment in its 'raw' form as plain bytes.
			/// </summary>
			public byte[] RawComment
			{
				get
				{
					MakeBytesAvailable();
					return (byte[])rawComment_.Clone();
				}
			}

			/// <summary>
			/// Reset the comment to its initial state.
			/// </summary>
			public void Reset()
			{
				if (isSourceString_)
				{
					rawComment_ = null;
				}
				else
				{
					comment_ = null;
				}
			}

			private void MakeTextAvailable()
			{
				if (comment_ == null)
				{
					comment_ = _encoding.GetString(rawComment_);
				}
			}

			private void MakeBytesAvailable()
			{
				if (rawComment_ == null)
				{
					rawComment_ = _encoding.GetBytes(comment_);
				}
			}

			/// <summary>
			/// Implicit conversion of comment to a string.
			/// </summary>
			/// <param name="zipString">The <see cref="ZipString"/> to convert to a string.</param>
			/// <returns>The textual equivalent for the input value.</returns>
			public static implicit operator string(ZipString zipString)
			{
				zipString.MakeTextAvailable();
				return zipString.comment_;
			}

			#region Instance Fields

			private string comment_;
			private byte[] rawComment_;
			private readonly bool isSourceString_;
			private readonly Encoding _encoding;

			#endregion Instance Fields
		}

		/// <summary>
		/// An <see cref="IEnumerator">enumerator</see> for <see cref="ZipEntry">Zip entries</see>
		/// </summary>
		private class ZipEntryEnumerator : IEnumerator
		{
			#region Constructors

			public ZipEntryEnumerator(ZipEntry[] entries)
			{
				array = entries;
			}

			#endregion Constructors

			#region IEnumerator Members

			public object Current
			{
				get
				{
					return array[index];
				}
			}

			public void Reset()
			{
				index = -1;
			}

			public bool MoveNext()
			{
				return (++index < array.Length);
			}

			#endregion IEnumerator Members

			#region Instance Fields

			private ZipEntry[] array;
			private int index = -1;

			#endregion Instance Fields
		}

		/// <summary>
		/// An <see cref="UncompressedStream"/> is a stream that you can write uncompressed data
		/// to and flush, but cannot read, seek or do anything else to.
		/// </summary>
		private class UncompressedStream : Stream
		{
			#region Constructors

			public UncompressedStream(Stream baseStream)
			{
				baseStream_ = baseStream;
			}

			#endregion Constructors

			/// <summary>
			/// Gets a value indicating whether the current stream supports reading.
			/// </summary>
			public override bool CanRead
			{
				get
				{
					return false;
				}
			}

			/// <summary>
			/// Write any buffered data to underlying storage.
			/// </summary>
			public override void Flush()
			{
				baseStream_.Flush();
			}

			/// <summary>
			/// Gets a value indicating whether the current stream supports writing.
			/// </summary>
			public override bool CanWrite
			{
				get
				{
					return baseStream_.CanWrite;
				}
			}

			/// <summary>
			/// Gets a value indicating whether the current stream supports seeking.
			/// </summary>
			public override bool CanSeek
			{
				get
				{
					return false;
				}
			}

			/// <summary>
			/// Get the length in bytes of the stream.
			/// </summary>
			public override long Length
			{
				get
				{
					return 0;
				}
			}

			/// <summary>
			/// Gets or sets the position within the current stream.
			/// </summary>
			public override long Position
			{
				get
				{
					return baseStream_.Position;
				}
				set
				{
					throw new NotImplementedException();
				}
			}

			/// <summary>
			/// Reads a sequence of bytes from the current stream and advances the position within the stream by the number of bytes read.
			/// </summary>
			/// <param name="buffer">An array of bytes. When this method returns, the buffer contains the specified byte array with the values between offset and (offset + count - 1) replaced by the bytes read from the current source.</param>
			/// <param name="offset">The zero-based byte offset in buffer at which to begin storing the data read from the current stream.</param>
			/// <param name="count">The maximum number of bytes to be read from the current stream.</param>
			/// <returns>
			/// The total number of bytes read into the buffer. This can be less than the number of bytes requested if that many bytes are not currently available, or zero (0) if the end of the stream has been reached.
			/// </returns>
			/// <exception cref="System.ArgumentException">The sum of offset and count is larger than the buffer length. </exception>
			/// <exception cref="System.ObjectDisposedException">Methods were called after the stream was closed. </exception>
			/// <exception cref="System.NotSupportedException">The stream does not support reading. </exception>
			/// <exception cref="System.ArgumentNullException">buffer is null. </exception>
			/// <exception cref="System.IO.IOException">An I/O error occurs. </exception>
			/// <exception cref="System.ArgumentOutOfRangeException">offset or count is negative. </exception>
			public override int Read(byte[] buffer, int offset, int count)
			{
				return 0;
			}

			/// <summary>
			/// Sets the position within the current stream.
			/// </summary>
			/// <param name="offset">A byte offset relative to the origin parameter.</param>
			/// <param name="origin">A value of type <see cref="System.IO.SeekOrigin"></see> indicating the reference point used to obtain the new position.</param>
			/// <returns>
			/// The new position within the current stream.
			/// </returns>
			/// <exception cref="System.IO.IOException">An I/O error occurs. </exception>
			/// <exception cref="System.NotSupportedException">The stream does not support seeking, such as if the stream is constructed from a pipe or console output. </exception>
			/// <exception cref="System.ObjectDisposedException">Methods were called after the stream was closed. </exception>
			public override long Seek(long offset, SeekOrigin origin)
			{
				return 0;
			}

			/// <summary>
			/// Sets the length of the current stream.
			/// </summary>
			/// <param name="value">The desired length of the current stream in bytes.</param>
			/// <exception cref="System.NotSupportedException">The stream does not support both writing and seeking, such as if the stream is constructed from a pipe or console output. </exception>
			/// <exception cref="System.IO.IOException">An I/O error occurs. </exception>
			/// <exception cref="System.ObjectDisposedException">Methods were called after the stream was closed. </exception>
			public override void SetLength(long value)
			{
			}

			/// <summary>
			/// Writes a sequence of bytes to the current stream and advances the current position within this stream by the number of bytes written.
			/// </summary>
			/// <param name="buffer">An array of bytes. This method copies count bytes from buffer to the current stream.</param>
			/// <param name="offset">The zero-based byte offset in buffer at which to begin copying bytes to the current stream.</param>
			/// <param name="count">The number of bytes to be written to the current stream.</param>
			/// <exception cref="System.IO.IOException">An I/O error occurs. </exception>
			/// <exception cref="System.NotSupportedException">The stream does not support writing. </exception>
			/// <exception cref="System.ObjectDisposedException">Methods were called after the stream was closed. </exception>
			/// <exception cref="System.ArgumentNullException">buffer is null. </exception>
			/// <exception cref="System.ArgumentException">The sum of offset and count is greater than the buffer length. </exception>
			/// <exception cref="System.ArgumentOutOfRangeException">offset or count is negative. </exception>
			public override void Write(byte[] buffer, int offset, int count)
			{
				baseStream_.Write(buffer, offset, count);
			}

			private readonly

			#region Instance Fields

			Stream baseStream_;

			#endregion Instance Fields
		}

		/// <summary>
		/// A <see cref="PartialInputStream"/> is an <see cref="InflaterInputStream"/>
		/// whose data is only a part or subsection of a file.
		/// </summary>
		private class PartialInputStream : Stream
		{
			#region Constructors

			/// <summary>
			/// Initialise a new instance of the <see cref="PartialInputStream"/> class.
			/// </summary>
			/// <param name="zipFile">The <see cref="ZipFile"/> containing the underlying stream to use for IO.</param>
			/// <param name="start">The start of the partial data.</param>
			/// <param name="length">The length of the partial data.</param>
			public PartialInputStream(ZipFile zipFile, long start, long length)
			{
				start_ = start;
				length_ = length;

				// Although this is the only time the zipfile is used
				// keeping a reference here prevents premature closure of
				// this zip file and thus the baseStream_.

				// Code like this will cause apparently random failures depending
				// on the size of the files and when garbage is collected.
				//
				// ZipFile z = new ZipFile (stream);
				// Stream reader = z.GetInputStream(0);
				// uses reader here....
				zipFile_ = zipFile;
				baseStream_ = zipFile_.baseStream_;
				readPos_ = start;
				end_ = start + length;
			}

			#endregion Constructors

			/// <summary>
			/// Read a byte from this stream.
			/// </summary>
			/// <returns>Returns the byte read or -1 on end of stream.</returns>
			public override int ReadByte()
			{
				if (readPos_ >= end_)
				{
					// -1 is the correct value at end of stream.
					return -1;
				}

				lock (baseStream_)
				{
					baseStream_.Seek(readPos_++, SeekOrigin.Begin);
					return baseStream_.ReadByte();
				}
			}

			/// <summary>
			/// Reads a sequence of bytes from the current stream and advances the position within the stream by the number of bytes read.
			/// </summary>
			/// <param name="buffer">An array of bytes. When this method returns, the buffer contains the specified byte array with the values between offset and (offset + count - 1) replaced by the bytes read from the current source.</param>
			/// <param name="offset">The zero-based byte offset in buffer at which to begin storing the data read from the current stream.</param>
			/// <param name="count">The maximum number of bytes to be read from the current stream.</param>
			/// <returns>
			/// The total number of bytes read into the buffer. This can be less than the number of bytes requested if that many bytes are not currently available, or zero (0) if the end of the stream has been reached.
			/// </returns>
			/// <exception cref="System.ArgumentException">The sum of offset and count is larger than the buffer length. </exception>
			/// <exception cref="System.ObjectDisposedException">Methods were called after the stream was closed. </exception>
			/// <exception cref="System.NotSupportedException">The stream does not support reading. </exception>
			/// <exception cref="System.ArgumentNullException">buffer is null. </exception>
			/// <exception cref="System.IO.IOException">An I/O error occurs. </exception>
			/// <exception cref="System.ArgumentOutOfRangeException">offset or count is negative. </exception>
			public override int Read(byte[] buffer, int offset, int count)
			{
				lock (baseStream_)
				{
					if (count > end_ - readPos_)
					{
						count = (int)(end_ - readPos_);
						if (count == 0)
						{
							return 0;
						}
					}
					// Protect against Stream implementations that throw away their buffer on every Seek
					// (for example, Mono FileStream)
					if (baseStream_.Position != readPos_)
					{
						baseStream_.Seek(readPos_, SeekOrigin.Begin);
					}
					int readCount = baseStream_.Read(buffer, offset, count);
					if (readCount > 0)
					{
						readPos_ += readCount;
					}
					return readCount;
				}
			}

			/// <summary>
			/// Writes a sequence of bytes to the current stream and advances the current position within this stream by the number of bytes written.
			/// </summary>
			/// <param name="buffer">An array of bytes. This method copies count bytes from buffer to the current stream.</param>
			/// <param name="offset">The zero-based byte offset in buffer at which to begin copying bytes to the current stream.</param>
			/// <param name="count">The number of bytes to be written to the current stream.</param>
			/// <exception cref="System.IO.IOException">An I/O error occurs. </exception>
			/// <exception cref="System.NotSupportedException">The stream does not support writing. </exception>
			/// <exception cref="System.ObjectDisposedException">Methods were called after the stream was closed. </exception>
			/// <exception cref="System.ArgumentNullException">buffer is null. </exception>
			/// <exception cref="System.ArgumentException">The sum of offset and count is greater than the buffer length. </exception>
			/// <exception cref="System.ArgumentOutOfRangeException">offset or count is negative. </exception>
			public override void Write(byte[] buffer, int offset, int count)
			{
				throw new NotSupportedException();
			}

			/// <summary>
			/// When overridden in a derived class, sets the length of the current stream.
			/// </summary>
			/// <param name="value">The desired length of the current stream in bytes.</param>
			/// <exception cref="System.NotSupportedException">The stream does not support both writing and seeking, such as if the stream is constructed from a pipe or console output. </exception>
			/// <exception cref="System.IO.IOException">An I/O error occurs. </exception>
			/// <exception cref="System.ObjectDisposedException">Methods were called after the stream was closed. </exception>
			public override void SetLength(long value)
			{
				throw new NotSupportedException();
			}

			/// <summary>
			/// When overridden in a derived class, sets the position within the current stream.
			/// </summary>
			/// <param name="offset">A byte offset relative to the origin parameter.</param>
			/// <param name="origin">A value of type <see cref="System.IO.SeekOrigin"></see> indicating the reference point used to obtain the new position.</param>
			/// <returns>
			/// The new position within the current stream.
			/// </returns>
			/// <exception cref="System.IO.IOException">An I/O error occurs. </exception>
			/// <exception cref="System.NotSupportedException">The stream does not support seeking, such as if the stream is constructed from a pipe or console output. </exception>
			/// <exception cref="System.ObjectDisposedException">Methods were called after the stream was closed. </exception>
			public override long Seek(long offset, SeekOrigin origin)
			{
				long newPos = readPos_;

				switch (origin)
				{
					case SeekOrigin.Begin:
						newPos = start_ + offset;
						break;

					case SeekOrigin.Current:
						newPos = readPos_ + offset;
						break;

					case SeekOrigin.End:
						newPos = end_ + offset;
						break;
				}

				if (newPos < start_)
				{
					throw new ArgumentException("Negative position is invalid");
				}

				if (newPos > end_)
				{
					throw new IOException("Cannot seek past end");
				}
				readPos_ = newPos;
				return readPos_;
			}

			/// <summary>
			/// Clears all buffers for this stream and causes any buffered data to be written to the underlying device.
			/// </summary>
			/// <exception cref="System.IO.IOException">An I/O error occurs. </exception>
			public override void Flush()
			{
				// Nothing to do.
			}

			/// <summary>
			/// Gets or sets the position within the current stream.
			/// </summary>
			/// <value></value>
			/// <returns>The current position within the stream.</returns>
			/// <exception cref="System.IO.IOException">An I/O error occurs. </exception>
			/// <exception cref="System.NotSupportedException">The stream does not support seeking. </exception>
			/// <exception cref="System.ObjectDisposedException">Methods were called after the stream was closed. </exception>
			public override long Position
			{
				get { return readPos_ - start_; }
				set
				{
					long newPos = start_ + value;

					if (newPos < start_)
					{
						throw new ArgumentException("Negative position is invalid");
					}

					if (newPos > end_)
					{
						throw new InvalidOperationException("Cannot seek past end");
					}
					readPos_ = newPos;
				}
			}

			/// <summary>
			/// Gets the length in bytes of the stream.
			/// </summary>
			/// <value></value>
			/// <returns>A long value representing the length of the stream in bytes.</returns>
			/// <exception cref="System.NotSupportedException">A class derived from Stream does not support seeking. </exception>
			/// <exception cref="System.ObjectDisposedException">Methods were called after the stream was closed. </exception>
			public override long Length
			{
				get { return length_; }
			}

			/// <summary>
			/// Gets a value indicating whether the current stream supports writing.
			/// </summary>
			/// <value>false</value>
			/// <returns>true if the stream supports writing; otherwise, false.</returns>
			public override bool CanWrite
			{
				get { return false; }
			}

			/// <summary>
			/// Gets a value indicating whether the current stream supports seeking.
			/// </summary>
			/// <value>true</value>
			/// <returns>true if the stream supports seeking; otherwise, false.</returns>
			public override bool CanSeek
			{
				get { return true; }
			}

			/// <summary>
			/// Gets a value indicating whether the current stream supports reading.
			/// </summary>
			/// <value>true.</value>
			/// <returns>true if the stream supports reading; otherwise, false.</returns>
			public override bool CanRead
			{
				get { return true; }
			}

			/// <summary>
			/// Gets a value that determines whether the current stream can time out.
			/// </summary>
			/// <value></value>
			/// <returns>A value that determines whether the current stream can time out.</returns>
			public override bool CanTimeout
			{
				get { return baseStream_.CanTimeout; }
			}

			#region Instance Fields

			private ZipFile zipFile_;
			private Stream baseStream_;
			private readonly long start_;
			private readonly long length_;
			private long readPos_;
			private readonly long end_;

			#endregion Instance Fields
		}

		#endregion Support Classes
	}

	#endregion ZipFile Class

	#region DataSources

	/// <summary>
	/// Provides a static way to obtain a source of data for an entry.
	/// </summary>
	public interface IStaticDataSource
	{
		/// <summary>
		/// Get a source of data by creating a new stream.
		/// </summary>
		/// <returns>Returns a <see cref="Stream"/> to use for compression input.</returns>
		/// <remarks>Ideally a new stream is created and opened to achieve this, to avoid locking problems.</remarks>
		Stream GetSource();
	}

	/// <summary>
	/// Represents a source of data that can dynamically provide
	/// multiple <see cref="Stream">data sources</see> based on the parameters passed.
	/// </summary>
	public interface IDynamicDataSource
	{
		/// <summary>
		/// Get a data source.
		/// </summary>
		/// <param name="entry">The <see cref="ZipEntry"/> to get a source for.</param>
		/// <param name="name">The name for data if known.</param>
		/// <returns>Returns a <see cref="Stream"/> to use for compression input.</returns>
		/// <remarks>Ideally a new stream is created and opened to achieve this, to avoid locking problems.</remarks>
		Stream GetSource(ZipEntry entry, string name);
	}

	/// <summary>
	/// Default implementation of a <see cref="IStaticDataSource"/> for use with files stored on disk.
	/// </summary>
	public class StaticDiskDataSource : IStaticDataSource
	{
		/// <summary>
		/// Initialise a new instance of <see cref="StaticDiskDataSource"/>
		/// </summary>
		/// <param name="fileName">The name of the file to obtain data from.</param>
		public StaticDiskDataSource(string fileName)
		{
			fileName_ = fileName;
		}

		#region IDataSource Members

		/// <summary>
		/// Get a <see cref="Stream"/> providing data.
		/// </summary>
		/// <returns>Returns a <see cref="Stream"/> providing data.</returns>
		public Stream GetSource()
		{
			return File.Open(fileName_, FileMode.Open, FileAccess.Read, FileShare.Read);
		}

		private readonly

		#endregion IDataSource Members

		#region Instance Fields

		string fileName_;

		#endregion Instance Fields
	}

	/// <summary>
	/// Default implementation of <see cref="IDynamicDataSource"/> for files stored on disk.
	/// </summary>
	public class DynamicDiskDataSource : IDynamicDataSource
	{
		#region IDataSource Members

		/// <summary>
		/// Get a <see cref="Stream"/> providing data for an entry.
		/// </summary>
		/// <param name="entry">The entry to provide data for.</param>
		/// <param name="name">The file name for data if known.</param>
		/// <returns>Returns a stream providing data; or null if not available</returns>
		public Stream GetSource(ZipEntry entry, string name)
		{
			Stream result = null;

			if (name != null)
			{
				result = File.Open(name, FileMode.Open, FileAccess.Read, FileShare.Read);
			}

			return result;
		}

		#endregion IDataSource Members
	}

	#endregion DataSources

	#region Archive Storage

	/// <summary>
	/// Defines facilities for data storage when updating Zip Archives.
	/// </summary>
	public interface IArchiveStorage
	{
		/// <summary>
		/// Get the <see cref="FileUpdateMode"/> to apply during updates.
		/// </summary>
		FileUpdateMode UpdateMode { get; }

		/// <summary>
		/// Get an empty <see cref="Stream"/> that can be used for temporary output.
		/// </summary>
		/// <returns>Returns a temporary output <see cref="Stream"/></returns>
		/// <seealso cref="ConvertTemporaryToFinal"></seealso>
		Stream GetTemporaryOutput();

		/// <summary>
		/// Convert a temporary output stream to a final stream.
		/// </summary>
		/// <returns>The resulting final <see cref="Stream"/></returns>
		/// <seealso cref="GetTemporaryOutput"/>
		Stream ConvertTemporaryToFinal();

		/// <summary>
		/// Make a temporary copy of the original stream.
		/// </summary>
		/// <param name="stream">The <see cref="Stream"/> to copy.</param>
		/// <returns>Returns a temporary output <see cref="Stream"/> that is a copy of the input.</returns>
		Stream MakeTemporaryCopy(Stream stream);

		/// <summary>
		/// Return a stream suitable for performing direct updates on the original source.
		/// </summary>
		/// <param name="stream">The current stream.</param>
		/// <returns>Returns a stream suitable for direct updating.</returns>
		/// <remarks>This may be the current stream passed.</remarks>
		Stream OpenForDirectUpdate(Stream stream);

		/// <summary>
		/// Dispose of this instance.
		/// </summary>
		void Dispose();
	}

	/// <summary>
	/// An abstract <see cref="IArchiveStorage"/> suitable for extension by inheritance.
	/// </summary>
	abstract public class BaseArchiveStorage : IArchiveStorage
	{
		#region Constructors

		/// <summary>
		/// Initializes a new instance of the <see cref="BaseArchiveStorage"/> class.
		/// </summary>
		/// <param name="updateMode">The update mode.</param>
		protected BaseArchiveStorage(FileUpdateMode updateMode)
		{
			updateMode_ = updateMode;
		}

		#endregion Constructors

		#region IArchiveStorage Members

		/// <summary>
		/// Gets a temporary output <see cref="Stream"/>
		/// </summary>
		/// <returns>Returns the temporary output stream.</returns>
		/// <seealso cref="ConvertTemporaryToFinal"></seealso>
		public abstract Stream GetTemporaryOutput();

		/// <summary>
		/// Converts the temporary <see cref="Stream"/> to its final form.
		/// </summary>
		/// <returns>Returns a <see cref="Stream"/> that can be used to read
		/// the final storage for the archive.</returns>
		/// <seealso cref="GetTemporaryOutput"/>
		public abstract Stream ConvertTemporaryToFinal();

		/// <summary>
		/// Make a temporary copy of a <see cref="Stream"/>.
		/// </summary>
		/// <param name="stream">The <see cref="Stream"/> to make a copy of.</param>
		/// <returns>Returns a temporary output <see cref="Stream"/> that is a copy of the input.</returns>
		public abstract Stream MakeTemporaryCopy(Stream stream);

		/// <summary>
		/// Return a stream suitable for performing direct updates on the original source.
		/// </summary>
		/// <param name="stream">The <see cref="Stream"/> to open for direct update.</param>
		/// <returns>Returns a stream suitable for direct updating.</returns>
		public abstract Stream OpenForDirectUpdate(Stream stream);

		/// <summary>
		/// Disposes this instance.
		/// </summary>
		public abstract void Dispose();

		/// <summary>
		/// Gets the update mode applicable.
		/// </summary>
		/// <value>The update mode.</value>
		public FileUpdateMode UpdateMode
		{
			get
			{
				return updateMode_;
			}
		}

		#endregion IArchiveStorage Members

		#region Instance Fields

		private readonly FileUpdateMode updateMode_;

		#endregion Instance Fields
	}

	/// <summary>
	/// An <see cref="IArchiveStorage"/> implementation suitable for hard disks.
	/// </summary>
	public class DiskArchiveStorage : BaseArchiveStorage
	{
		#region Constructors

		/// <summary>
		/// Initializes a new instance of the <see cref="DiskArchiveStorage"/> class.
		/// </summary>
		/// <param name="file">The file.</param>
		/// <param name="updateMode">The update mode.</param>
		public DiskArchiveStorage(ZipFile file, FileUpdateMode updateMode)
			: base(updateMode)
		{
			if (file.Name == null)
			{
				throw new ZipException("Cant handle non file archives");
			}

			fileName_ = file.Name;
		}

		/// <summary>
		/// Initializes a new instance of the <see cref="DiskArchiveStorage"/> class.
		/// </summary>
		/// <param name="file">The file.</param>
		public DiskArchiveStorage(ZipFile file)
			: this(file, FileUpdateMode.Safe)
		{
		}

		#endregion Constructors

		#region IArchiveStorage Members

		/// <summary>
		/// Gets a temporary output <see cref="Stream"/> for performing updates on.
		/// </summary>
		/// <returns>Returns the temporary output stream.</returns>
		public override Stream GetTemporaryOutput()
		{
			temporaryName_ = PathUtils.GetTempFileName(temporaryName_);
			temporaryStream_ = File.Open(temporaryName_, FileMode.OpenOrCreate, FileAccess.Write, FileShare.None);

			return temporaryStream_;
		}

		/// <summary>
		/// Converts a temporary <see cref="Stream"/> to its final form.
		/// </summary>
		/// <returns>Returns a <see cref="Stream"/> that can be used to read
		/// the final storage for the archive.</returns>
		public override Stream ConvertTemporaryToFinal()
		{
			if (temporaryStream_ == null)
			{
				throw new ZipException("No temporary stream has been created");
			}

			Stream result = null;

			string moveTempName = PathUtils.GetTempFileName(fileName_);
			bool newFileCreated = false;

			try
			{
				temporaryStream_.Dispose();
				File.Move(fileName_, moveTempName);
				File.Move(temporaryName_, fileName_);
				newFileCreated = true;
				File.Delete(moveTempName);

				result = File.Open(fileName_, FileMode.Open, FileAccess.Read, FileShare.Read);
			}
			catch (Exception)
			{
				result = null;

				// Try to roll back changes...
				if (!newFileCreated)
				{
					File.Move(moveTempName, fileName_);
					File.Delete(temporaryName_);
				}

				throw;
			}

			return result;
		}

		/// <summary>
		/// Make a temporary copy of a stream.
		/// </summary>
		/// <param name="stream">The <see cref="Stream"/> to copy.</param>
		/// <returns>Returns a temporary output <see cref="Stream"/> that is a copy of the input.</returns>
		public override Stream MakeTemporaryCopy(Stream stream)
		{
			stream.Dispose();

			temporaryName_ = PathUtils.GetTempFileName(fileName_);
			File.Copy(fileName_, temporaryName_, true);

			temporaryStream_ = new FileStream(temporaryName_,
				FileMode.Open,
				FileAccess.ReadWrite);
			return temporaryStream_;
		}

		/// <summary>
		/// Return a stream suitable for performing direct updates on the original source.
		/// </summary>
		/// <param name="stream">The current stream.</param>
		/// <returns>Returns a stream suitable for direct updating.</returns>
		/// <remarks>If the <paramref name="stream"/> is not null this is used as is.</remarks>
		public override Stream OpenForDirectUpdate(Stream stream)
		{
			Stream result;
			if ((stream == null) || !stream.CanWrite)
			{
				if (stream != null)
				{
					stream.Dispose();
				}

				result = new FileStream(fileName_,
						FileMode.Open,
						FileAccess.ReadWrite);
			}
			else
			{
				result = stream;
			}

			return result;
		}

		/// <summary>
		/// Disposes this instance.
		/// </summary>
		public override void Dispose()
		{
			if (temporaryStream_ != null)
			{
				temporaryStream_.Dispose();
			}
		}

		#endregion IArchiveStorage Members

		#region Instance Fields

		private Stream temporaryStream_;
		private readonly string fileName_;
		private string temporaryName_;

		#endregion Instance Fields
	}

	/// <summary>
	/// An <see cref="IArchiveStorage"/> implementation suitable for in memory streams.
	/// </summary>
	public class MemoryArchiveStorage : BaseArchiveStorage
	{
		#region Constructors

		/// <summary>
		/// Initializes a new instance of the <see cref="MemoryArchiveStorage"/> class.
		/// </summary>
		public MemoryArchiveStorage()
			: base(FileUpdateMode.Direct)
		{
		}

		/// <summary>
		/// Initializes a new instance of the <see cref="MemoryArchiveStorage"/> class.
		/// </summary>
		/// <param name="updateMode">The <see cref="FileUpdateMode"/> to use</param>
		/// <remarks>This constructor is for testing as memory streams dont really require safe mode.</remarks>
		public MemoryArchiveStorage(FileUpdateMode updateMode)
			: base(updateMode)
		{
		}

		#endregion Constructors

		#region Properties

		/// <summary>
		/// Get the stream returned by <see cref="ConvertTemporaryToFinal"/> if this was in fact called.
		/// </summary>
		public MemoryStream FinalStream
		{
			get { return finalStream_; }
		}

		#endregion Properties

		#region IArchiveStorage Members

		/// <summary>
		/// Gets the temporary output <see cref="Stream"/>
		/// </summary>
		/// <returns>Returns the temporary output stream.</returns>
		public override Stream GetTemporaryOutput()
		{
			temporaryStream_ = new MemoryStream();
			return temporaryStream_;
		}

		/// <summary>
		/// Converts the temporary <see cref="Stream"/> to its final form.
		/// </summary>
		/// <returns>Returns a <see cref="Stream"/> that can be used to read
		/// the final storage for the archive.</returns>
		public override Stream ConvertTemporaryToFinal()
		{
			if (temporaryStream_ == null)
			{
				throw new ZipException("No temporary stream has been created");
			}

			finalStream_ = new MemoryStream(temporaryStream_.ToArray());
			return finalStream_;
		}

		/// <summary>
		/// Make a temporary copy of the original stream.
		/// </summary>
		/// <param name="stream">The <see cref="Stream"/> to copy.</param>
		/// <returns>Returns a temporary output <see cref="Stream"/> that is a copy of the input.</returns>
		public override Stream MakeTemporaryCopy(Stream stream)
		{
			temporaryStream_ = new MemoryStream();
			stream.Position = 0;
			StreamUtils.Copy(stream, temporaryStream_, new byte[4096]);
			return temporaryStream_;
		}

		/// <summary>
		/// Return a stream suitable for performing direct updates on the original source.
		/// </summary>
		/// <param name="stream">The original source stream</param>
		/// <returns>Returns a stream suitable for direct updating.</returns>
		/// <remarks>If the <paramref name="stream"/> passed is not null this is used;
		/// otherwise a new <see cref="MemoryStream"/> is returned.</remarks>
		public override Stream OpenForDirectUpdate(Stream stream)
		{
			Stream result;
			if ((stream == null) || !stream.CanWrite)
			{
				result = new MemoryStream();

				if (stream != null)
				{
					stream.Position = 0;
					StreamUtils.Copy(stream, result, new byte[4096]);

					stream.Dispose();
				}
			}
			else
			{
				result = stream;
			}

			return result;
		}

		/// <summary>
		/// Disposes this instance.
		/// </summary>
		public override void Dispose()
		{
			if (temporaryStream_ != null)
			{
				temporaryStream_.Dispose();
			}
		}

		#endregion IArchiveStorage Members

		#region Instance Fields

		private MemoryStream temporaryStream_;
		private MemoryStream finalStream_;

		#endregion Instance Fields
	}

	#endregion Archive Storage
}<|MERGE_RESOLUTION|>--- conflicted
+++ resolved
@@ -390,6 +390,7 @@
 		/// Opens a Zip file with the given name for reading.
 		/// </summary>
 		/// <param name="name">The name of the file to open.</param>
+		/// <param name="stringCodec"></param>
 		/// <exception cref="ArgumentNullException">The argument supplied is null.</exception>
 		/// <exception cref="IOException">
 		/// An i/o error occurs
@@ -1599,19 +1600,11 @@
 				else
 				{
 					// Create an empty archive if none existed originally.
-					if (entries_.Length == 0)
-					{
-<<<<<<< HEAD
-						byte[] theComment = (newComment_ != null) ? newComment_.RawComment : _stringCodec.ZipArchiveCommentEncoding.GetBytes(comment_);
-						using (ZipHelperStream zhs = new ZipHelperStream(baseStream_))
-						{
-							zhs.WriteEndOfCentralDirectory(0, 0, 0, theComment);
-						}
-=======
-						byte[] theComment = (newComment_ != null) ? newComment_.RawComment : ZipStrings.ConvertToArray(comment_);
-						ZipFormat.WriteEndOfCentralDirectory(baseStream_, 0, 0, 0, theComment);
->>>>>>> e1e1a911
-					}
+					if (entries_.Length != 0) return;
+					byte[] theComment = (newComment_ != null) 
+						? newComment_.RawComment 
+						: _stringCodec.ZipArchiveCommentEncoding.GetBytes(comment_);
+					ZipFormat.WriteEndOfCentralDirectory(baseStream_, 0, 0, 0, theComment);
 				}
 			}
 			finally
@@ -3108,17 +3101,9 @@
 					}
 				}
 
-<<<<<<< HEAD
 				byte[] theComment = newComment_?.RawComment ?? _stringCodec.ZipArchiveCommentEncoding.GetBytes(comment_);
-				using (ZipHelperStream zhs = new ZipHelperStream(workFile.baseStream_))
-				{
-					zhs.WriteEndOfCentralDirectory(updateCount_, sizeEntries, centralDirOffset, theComment);
-				}
-=======
-				byte[] theComment = (newComment_ != null) ? newComment_.RawComment : ZipStrings.ConvertToArray(comment_);
 				ZipFormat.WriteEndOfCentralDirectory(workFile.baseStream_, updateCount_, 
 					sizeEntries, centralDirOffset, theComment);
->>>>>>> e1e1a911
 
 				endOfStream = workFile.baseStream_.Position;
 

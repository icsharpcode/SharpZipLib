using System;
using System.IO;
using System.Reflection;
using System.Runtime.Serialization.Formatters.Binary;
using System.Security;
using System.Text;
using System.Threading;
<<<<<<< HEAD
using ICSharpCode.SharpZipLib.Checksums;
=======
using ICSharpCode.SharpZipLib.Checksum;
>>>>>>> d9a25e12
using ICSharpCode.SharpZipLib.Core;
using ICSharpCode.SharpZipLib.Tests.TestSupport;
using ICSharpCode.SharpZipLib.Zip;
using NUnit.Framework;

namespace ICSharpCode.SharpZipLib.Tests.Zip
{
	#region Local Support Classes
	class RuntimeInfo
	{
		public RuntimeInfo(CompressionMethod method, int compressionLevel,
			int size, string password, bool getCrc)
		{
			this.method = method;
			this.compressionLevel = compressionLevel;
			this.password = password;
			this.size = size;
			this.random = false;

			original = new byte[Size];
			if (random) {
				var rnd = new Random();
				rnd.NextBytes(original);
			} else {
				for (int i = 0; i < size; ++i) {
					original[i] = (byte)'A';
				}
			}

			if (getCrc) {
				var crc32 = new Crc32();
				crc32.Update(original, 0, size);
				crc = crc32.Value;
			}
		}


		public RuntimeInfo(string password, bool isDirectory)
		{
			this.method = CompressionMethod.Stored;
			this.compressionLevel = 1;
			this.password = password;
			this.size = 0;
			this.random = false;
			isDirectory_ = isDirectory;
			original = new byte[0];
		}

		public byte[] Original
		{
			get { return original; }
		}

		public CompressionMethod Method
		{
			get { return method; }
		}

		public int CompressionLevel
		{
			get { return compressionLevel; }
		}

		public int Size
		{
			get { return size; }
		}

		public string Password
		{
			get { return password; }
		}

		bool Random
		{
			get { return random; }
		}

		public long Crc
		{
			get { return crc; }
		}

		public bool IsDirectory
		{
			get { return isDirectory_; }
		}

		#region Instance Fields
		readonly byte[] original;
		readonly CompressionMethod method;
		int compressionLevel;
		int size;
		string password;
		bool random;
		bool isDirectory_;
		long crc = -1;
		#endregion
	}

	class MemoryDataSource : IStaticDataSource
	{
		#region Constructors
		/// <summary>
		/// Initialise a new instance.
		/// </summary>
		/// <param name="data">The data to provide.</param>
		public MemoryDataSource(byte[] data)
		{
			data_ = data;
		}
		#endregion

		#region IDataSource Members

		/// <summary>
		/// Get a Stream for this <see cref="IStaticDataSource"/>
		/// </summary>
		/// <returns>Returns a <see cref="Stream"/></returns>
		public Stream GetSource()
		{
			return new MemoryStream(data_);
		}
		#endregion

		#region Instance Fields
		readonly byte[] data_;
		#endregion
	}

	class StringMemoryDataSource : MemoryDataSource
	{
		public StringMemoryDataSource(string data)
			: base(Encoding.ASCII.GetBytes(data))
		{
		}
	}
	#endregion

	#region ZipBase
	public class ZipBase
	{
		static protected string GetTempFilePath()
		{
			string result = null;
			try {
				result = Path.GetTempPath();
			} catch (SecurityException) {
			}
			return result;
		}

		protected byte[] MakeInMemoryZip(bool withSeek, params object[] createSpecs)
		{
			MemoryStream ms;

			if (withSeek) {
				ms = new MemoryStream();
			} else {
				ms = new MemoryStreamWithoutSeek();
			}

			using (ZipOutputStream outStream = new ZipOutputStream(ms)) {
				for (int counter = 0; counter < createSpecs.Length; ++counter) {
					var info = createSpecs[counter] as RuntimeInfo;
					outStream.Password = info.Password;

					if (info.Method != CompressionMethod.Stored) {
						outStream.SetLevel(info.CompressionLevel); // 0 - store only to 9 - means best compression
					}

					string entryName;

					if (info.IsDirectory) {
						entryName = "dir" + counter + "/";
					} else {
						entryName = "entry" + counter + ".tst";
					}

					var entry = new ZipEntry(entryName);
					entry.CompressionMethod = info.Method;
					if (info.Crc >= 0) {
						entry.Crc = info.Crc;
					}

					outStream.PutNextEntry(entry);

					if (info.Size > 0) {
						outStream.Write(info.Original, 0, info.Original.Length);
					}
				}
			}
			return ms.ToArray();
		}

		protected byte[] MakeInMemoryZip(ref byte[] original, CompressionMethod method,
			int compressionLevel, int size, string password, bool withSeek)
		{
			MemoryStream ms;

			if (withSeek) {
				ms = new MemoryStream();
			} else {
				ms = new MemoryStreamWithoutSeek();
			}

			using (ZipOutputStream outStream = new ZipOutputStream(ms)) {
				outStream.Password = password;

				if (method != CompressionMethod.Stored) {
					outStream.SetLevel(compressionLevel); // 0 - store only to 9 - means best compression
				}

				var entry = new ZipEntry("dummyfile.tst");
				entry.CompressionMethod = method;

				outStream.PutNextEntry(entry);

				if (size > 0) {
					var rnd = new Random();
					original = new byte[size];
					rnd.NextBytes(original);

					// Although this could be written in one chunk doing it in lumps
					// throws up buffering problems including with encryption the original
					// source for this change.
					int index = 0;
					while (size > 0) {
						int count = (size > 0x200) ? 0x200 : size;
						outStream.Write(original, index, count);
						size -= 0x200;
						index += count;
					}
				}
			}
			return ms.ToArray();
		}

		protected static void MakeTempFile(string name, int size)
		{
			using (FileStream fs = File.Create(name)) {
				byte[] buffer = new byte[4096];
				while (size > 0) {
					fs.Write(buffer, 0, Math.Min(size, buffer.Length));
					size -= buffer.Length;
				}
			}
		}

		protected static byte ScatterValue(byte rhs)
		{
			return (byte)((rhs * 253 + 7) & 0xff);
		}

		static void AddKnownDataToEntry(ZipOutputStream zipStream, int size)
		{
			if (size > 0) {
				byte nextValue = 0;
				int bufferSize = Math.Min(size, 65536);
				byte[] data = new byte[bufferSize];
				int currentIndex = 0;
				for (int i = 0; i < size; ++i) {
					data[currentIndex] = nextValue;
					nextValue = ScatterValue(nextValue);

					currentIndex += 1;
					if ((currentIndex >= data.Length) || (i + 1 == size)) {
						zipStream.Write(data, 0, currentIndex);
						currentIndex = 0;
					}
				}
			}
		}

		public void WriteToFile(string fileName, byte[] data)
		{
			using (FileStream fs = File.Open(fileName, FileMode.Create, FileAccess.ReadWrite, FileShare.Read)) {
				fs.Write(data, 0, data.Length);
			}
		}

		#region MakeZipFile
		protected void MakeZipFile(Stream storage, bool isOwner, string[] names, int size, string comment)
		{
			using (ZipOutputStream zOut = new ZipOutputStream(storage)) {
				zOut.IsStreamOwner = isOwner;
				zOut.SetComment(comment);
				for (int i = 0; i < names.Length; ++i) {
					zOut.PutNextEntry(new ZipEntry(names[i]));
					AddKnownDataToEntry(zOut, size);
				}
				zOut.Close();
			}
		}

		protected void MakeZipFile(string name, string[] names, int size, string comment)
		{
			using (FileStream fs = File.Create(name)) {
				using (ZipOutputStream zOut = new ZipOutputStream(fs)) {
					zOut.SetComment(comment);
					for (int i = 0; i < names.Length; ++i) {
						zOut.PutNextEntry(new ZipEntry(names[i]));
						AddKnownDataToEntry(zOut, size);
					}
					zOut.Close();
				}
				fs.Close();
			}
		}
		#endregion

		#region MakeZipFile Entries
		protected void MakeZipFile(string name, string entryNamePrefix, int entries, int size, string comment)
		{
			using (FileStream fs = File.Create(name))
			using (ZipOutputStream zOut = new ZipOutputStream(fs)) {
				zOut.SetComment(comment);
				for (int i = 0; i < entries; ++i) {
					zOut.PutNextEntry(new ZipEntry(entryNamePrefix + (i + 1)));
					AddKnownDataToEntry(zOut, size);
				}
			}
		}

		protected void MakeZipFile(Stream storage, bool isOwner,
			string entryNamePrefix, int entries, int size, string comment)
		{
			using (ZipOutputStream zOut = new ZipOutputStream(storage)) {
				zOut.IsStreamOwner = isOwner;
				zOut.SetComment(comment);
				for (int i = 0; i < entries; ++i) {
					zOut.PutNextEntry(new ZipEntry(entryNamePrefix + (i + 1)));
					AddKnownDataToEntry(zOut, size);
				}
			}
		}

		#endregion

		protected static void CheckKnownEntry(Stream inStream, int expectedCount)
		{
			byte[] buffer = new byte[1024];

			int bytesRead;
			int total = 0;
			byte nextValue = 0;
			while ((bytesRead = inStream.Read(buffer, 0, buffer.Length)) > 0) {
				total += bytesRead;
				for (int i = 0; i < bytesRead; ++i) {
					Assert.AreEqual(nextValue, buffer[i], "Wrong value read from entry");
					nextValue = ScatterValue(nextValue);
				}
			}
			Assert.AreEqual(expectedCount, total, "Wrong number of bytes read from entry");
		}

		protected byte ReadByteChecked(Stream stream)
		{
			int rawValue = stream.ReadByte();
			Assert.IsTrue(rawValue >= 0);
			return (byte)rawValue;
		}

		protected int ReadInt(Stream stream)
		{
			return ReadByteChecked(stream) |
				(ReadByteChecked(stream) << 8) |
				(ReadByteChecked(stream) << 16) |
				(ReadByteChecked(stream) << 24);
		}

		protected long ReadLong(Stream stream)
		{
			long result = ReadInt(stream) & 0xffffffff;
			return result | (((long)ReadInt(stream)) << 32);
		}

	}

	#endregion

	class TestHelper
	{
		static public void SaveMemoryStream(MemoryStream ms, string fileName)
		{
			byte[] data = ms.ToArray();
			using (FileStream fs = File.Open(fileName, FileMode.Create, FileAccess.ReadWrite, FileShare.Read)) {
				fs.Write(data, 0, data.Length);
			}
		}

		static public int CompareDosDateTimes(DateTime l, DateTime r)
		{
			// Compare dates to dos accuracy...
			// Ticks can be different yet all these values are still the same!
			int result = l.Year - r.Year;
			if (result == 0) {
				result = l.Month - r.Month;
				if (result == 0) {
					result = l.Day - r.Day;
					if (result == 0) {
						result = l.Hour - r.Hour;
						if (result == 0) {
							result = l.Minute - r.Minute;
							if (result == 0) {
								result = (l.Second / 2) - (r.Second / 2);
							}
						}
					}
				}
			}
			return result;
		}
	}

	[TestFixture]
	public class ZipEntryHandling : ZipBase
	{
		byte[] MakeLocalHeader(string asciiName, short versionToExtract, short flags, short method,
							  int dostime, int crc, int compressedSize, int size)
		{
			using (TrackedMemoryStream ms = new TrackedMemoryStream()) {
				ms.WriteByte((byte)'P');
				ms.WriteByte((byte)'K');
				ms.WriteByte(3);
				ms.WriteByte(4);

				ms.WriteLEShort(versionToExtract);
				ms.WriteLEShort(flags);
				ms.WriteLEShort(method);
				ms.WriteLEInt(dostime);
				ms.WriteLEInt(crc);
				ms.WriteLEInt(compressedSize);
				ms.WriteLEInt(size);

				byte[] rawName = Encoding.ASCII.GetBytes(asciiName);
				ms.WriteLEShort((short)rawName.Length);
				ms.WriteLEShort(0);
				ms.Write(rawName, 0, rawName.Length);
				return ms.ToArray();
			}
		}

		ZipEntry MakeEntry(string asciiName, short versionToExtract, short flags, short method,
							  int dostime, int crc, int compressedSize, int size)
		{
			byte[] data = MakeLocalHeader(asciiName, versionToExtract, flags, method,
										  dostime, crc, compressedSize, size);

			var zis = new ZipInputStream(new MemoryStream(data));

			ZipEntry ze = zis.GetNextEntry();
			return ze;
		}

		void PiecewiseCompare(ZipEntry lhs, ZipEntry rhs)
		{
			Type entryType = typeof(ZipEntry);
			BindingFlags binding = BindingFlags.Public | BindingFlags.NonPublic | BindingFlags.Instance;

			FieldInfo[] fields = entryType.GetFields(binding);

			Assert.Greater(fields.Length, 8, "Failed to find fields");

			foreach (FieldInfo info in fields) {
				object lValue = info.GetValue(lhs);
				object rValue = info.GetValue(rhs);

				Assert.AreEqual(lValue, rValue);
			}
		}

		/// <summary>
		/// Test that obsolete copy constructor works correctly.
		/// </summary>
		[Test]
		[Category("Zip")]
		public void Copying()
		{
			long testCrc = 3456;
			long testSize = 99874276;
			long testCompressedSize = 72347;
			var testExtraData = new byte[] { 0x00, 0x01, 0x00, 0x02, 0x0EF, 0xFE };
			string testName = "Namu";
			int testFlags = 4567;
			long testDosTime = 23434536;
			CompressionMethod testMethod = CompressionMethod.Deflated;

			string testComment = "A comment";

			var source = new ZipEntry(testName);
			source.Crc = testCrc;
			source.Comment = testComment;
			source.Size = testSize;
			source.CompressedSize = testCompressedSize;
			source.ExtraData = testExtraData;
			source.Flags = testFlags;
			source.DosTime = testDosTime;
			source.CompressionMethod = testMethod;

#pragma warning disable 0618
			var clone = new ZipEntry(source);
#pragma warning restore

			PiecewiseCompare(source, clone);
		}

		/// <summary>
		/// Check that cloned entries are correct.
		/// </summary>
		[Test]
		[Category("Zip")]
		public void Cloning()
		{
			long testCrc = 3456;
			long testSize = 99874276;
			long testCompressedSize = 72347;
			var testExtraData = new byte[] { 0x00, 0x01, 0x00, 0x02, 0x0EF, 0xFE };
			string testName = "Namu";
			int testFlags = 4567;
			long testDosTime = 23434536;
			CompressionMethod testMethod = CompressionMethod.Deflated;

			string testComment = "A comment";

			var source = new ZipEntry(testName);
			source.Crc = testCrc;
			source.Comment = testComment;
			source.Size = testSize;
			source.CompressedSize = testCompressedSize;
			source.ExtraData = testExtraData;
			source.Flags = testFlags;
			source.DosTime = testDosTime;
			source.CompressionMethod = testMethod;

			var clone = (ZipEntry)source.Clone();

			// Check values against originals
			Assert.AreEqual(testName, clone.Name, "Cloned name mismatch");
			Assert.AreEqual(testCrc, clone.Crc, "Cloned crc mismatch");
			Assert.AreEqual(testComment, clone.Comment, "Cloned comment mismatch");
			Assert.AreEqual(testExtraData, clone.ExtraData, "Cloned Extra data mismatch");
			Assert.AreEqual(testSize, clone.Size, "Cloned size mismatch");
			Assert.AreEqual(testCompressedSize, clone.CompressedSize, "Cloned compressed size mismatch");
			Assert.AreEqual(testFlags, clone.Flags, "Cloned flags mismatch");
			Assert.AreEqual(testDosTime, clone.DosTime, "Cloned DOSTime mismatch");
			Assert.AreEqual(testMethod, clone.CompressionMethod, "Cloned Compression method mismatch");

			// Check against source
			PiecewiseCompare(source, clone);
		}

		/// <summary>
		/// Setting entry comments to null should be allowed
		/// </summary>
		[Test]
		[Category("Zip")]
		public void NullEntryComment()
		{
			var test = new ZipEntry("null");
			test.Comment = null;
		}

		/// <summary>
		/// Entries with null names arent allowed
		/// </summary>
		[Test]
		[Category("Zip")]
		//[ExpectedException(typeof(ArgumentNullException))]
		public void NullNameInConstructor()
		{
			string name = null;
			ZipEntry test; // = new ZipEntry(name);

			Assert.That(() => test = new ZipEntry(name),
				Throws.TypeOf<ArgumentNullException>());
		}

		[Test]
		[Category("Zip")]
		public void DateAndTime()
		{
			var ze = new ZipEntry("Pok");

			// -1 is not strictly a valid MS-DOS DateTime value.
			// ZipEntry is lenient about handling invalid values.
			ze.DosTime = -1;

			Assert.AreEqual(new DateTime(2107, 12, 31, 23, 59, 59), ze.DateTime);

			// 0 is a special value meaning Now.
			ze.DosTime = 0;
			TimeSpan diff = DateTime.Now - ze.DateTime;

			// Value == 2 seconds!
			ze.DosTime = 1;
			Assert.AreEqual(new DateTime(1980, 1, 1, 0, 0, 2), ze.DateTime);

			// Over the limit are set to max.
			ze.DateTime = new DateTime(2108, 1, 1);
			Assert.AreEqual(new DateTime(2107, 12, 31, 23, 59, 58), ze.DateTime);

			// Under the limit are set to min.
			ze.DateTime = new DateTime(1906, 12, 4);
			Assert.AreEqual(new DateTime(1980, 1, 1, 0, 0, 0), ze.DateTime);
		}

		[Test]
		[Category("Zip")]
		public void DateTimeSetsDosTime()
		{
			var ze = new ZipEntry("Pok");

			long original = ze.DosTime;

			ze.DateTime = new DateTime(1987, 9, 12);
			Assert.AreNotEqual(original, ze.DosTime);
			Assert.AreEqual(0, TestHelper.CompareDosDateTimes(new DateTime(1987, 9, 12), ze.DateTime));
		}

		[Test]
		public void CanDecompress()
		{
			int dosTime = 12;
			int crc = 0xfeda;

			ZipEntry ze = MakeEntry("a", 10, 0, (short)CompressionMethod.Deflated,
									dosTime, crc, 1, 1);

			Assert.IsTrue(ze.CanDecompress);

			ze = MakeEntry("a", 45, 0, (short)CompressionMethod.Stored,
									dosTime, crc, 1, 1);
			Assert.IsTrue(ze.CanDecompress);

			ze = MakeEntry("a", 99, 0, (short)CompressionMethod.Deflated,
									dosTime, crc, 1, 1);
			Assert.IsFalse(ze.CanDecompress);
		}
	}

	/// <summary>
	/// This contains newer tests for stream handling. Much of this is still in GeneralHandling
	/// </summary>
	[TestFixture]
	public class StreamHandling : ZipBase
	{
		void MustFailRead(Stream s, byte[] buffer, int offset, int count)
		{
			bool exception = false;
			try {
				s.Read(buffer, offset, count);
			} catch {
				exception = true;
			}
			Assert.IsTrue(exception, "Read should fail");
		}

		[Test]
		[Category("Zip")]
		public void ParameterHandling()
		{
			byte[] buffer = new byte[10];
			byte[] emptyBuffer = new byte[0];

			var ms = new MemoryStream();
			var outStream = new ZipOutputStream(ms);
			outStream.IsStreamOwner = false;
			outStream.PutNextEntry(new ZipEntry("Floyd"));
			outStream.Write(buffer, 0, 10);
			outStream.Finish();

			ms.Seek(0, SeekOrigin.Begin);

			var inStream = new ZipInputStream(ms);
			ZipEntry e = inStream.GetNextEntry();

			MustFailRead(inStream, null, 0, 0);
			MustFailRead(inStream, buffer, -1, 1);
			MustFailRead(inStream, buffer, 0, 11);
			MustFailRead(inStream, buffer, 7, 5);
			MustFailRead(inStream, buffer, 0, -1);

			MustFailRead(inStream, emptyBuffer, 0, 1);

			int bytesRead = inStream.Read(buffer, 10, 0);
			Assert.AreEqual(0, bytesRead, "Should be able to read zero bytes");

			bytesRead = inStream.Read(emptyBuffer, 0, 0);
			Assert.AreEqual(0, bytesRead, "Should be able to read zero bytes");
		}

		/// <summary>
		/// Check that Zip64 descriptor is added to an entry OK.
		/// </summary>
		[Test]
		[Category("Zip")]
		public void Zip64Descriptor()
		{
			MemoryStream msw = new MemoryStreamWithoutSeek();
			var outStream = new ZipOutputStream(msw);
			outStream.UseZip64 = UseZip64.Off;

			outStream.IsStreamOwner = false;
			outStream.PutNextEntry(new ZipEntry("StripedMarlin"));
			outStream.WriteByte(89);
			outStream.Close();

			Assert.IsTrue(ZipTesting.TestArchive(msw.ToArray()));

			msw = new MemoryStreamWithoutSeek();
			outStream = new ZipOutputStream(msw);
			outStream.UseZip64 = UseZip64.On;

			outStream.IsStreamOwner = false;
			outStream.PutNextEntry(new ZipEntry("StripedMarlin"));
			outStream.WriteByte(89);
			outStream.Close();

			Assert.IsTrue(ZipTesting.TestArchive(msw.ToArray()));
		}

		[Test]
		[Category("Zip")]
		public void ReadAndWriteZip64NonSeekable()
		{
			MemoryStream msw = new MemoryStreamWithoutSeek();
			using (ZipOutputStream outStream = new ZipOutputStream(msw)) {
				outStream.UseZip64 = UseZip64.On;

				outStream.IsStreamOwner = false;
				outStream.PutNextEntry(new ZipEntry("StripedMarlin"));
				outStream.WriteByte(89);

				outStream.PutNextEntry(new ZipEntry("StripedMarlin2"));
				outStream.WriteByte(89);

				outStream.Close();
			}

			Assert.IsTrue(ZipTesting.TestArchive(msw.ToArray()));

			msw.Position = 0;

			using (ZipInputStream zis = new ZipInputStream(msw)) {
				while (zis.GetNextEntry() != null) {
					int len = 0;
					int bufferSize = 1024;
					byte[] buffer = new byte[bufferSize];
					while ((len = zis.Read(buffer, 0, bufferSize)) > 0) {
						// Reading the data is enough
					}
				}
			}
		}

		/// <summary>
		/// Check that adding an entry with no data and Zip64 works OK
		/// </summary>
		[Test]
		[Category("Zip")]
		public void EntryWithNoDataAndZip64()
		{
			MemoryStream msw = new MemoryStreamWithoutSeek();
			var outStream = new ZipOutputStream(msw);

			outStream.IsStreamOwner = false;
			var ze = new ZipEntry("Striped Marlin");
			ze.ForceZip64();
			ze.Size = 0;
			outStream.PutNextEntry(ze);
			outStream.CloseEntry();
			outStream.Finish();
			outStream.Close();

			Assert.IsTrue(ZipTesting.TestArchive(msw.ToArray()));
		}
		/// <summary>
		/// Empty zip entries can be created and read?
		/// </summary>

		[Test]
		[Category("Zip")]
		public void EmptyZipEntries()
		{
			var ms = new MemoryStream();
			var outStream = new ZipOutputStream(ms);

			for (int i = 0; i < 10; ++i) {
				outStream.PutNextEntry(new ZipEntry(i.ToString()));
			}

			outStream.Finish();

			ms.Seek(0, SeekOrigin.Begin);

			var inStream = new ZipInputStream(ms);

			int extractCount = 0;
			byte[] decompressedData = new byte[100];

			while ((inStream.GetNextEntry()) != null) {
				while (true) {
					int numRead = inStream.Read(decompressedData, extractCount, decompressedData.Length);
					if (numRead <= 0) {
						break;
					}
					extractCount += numRead;
				}
			}
			inStream.Close();
			Assert.AreEqual(extractCount, 0, "No data should be read from empty entries");
		}

		/// <summary>
		/// Empty zips can be created and read?
		/// </summary>
		[Test]
		[Category("Zip")]
		public void CreateAndReadEmptyZip()
		{
			var ms = new MemoryStream();
			var outStream = new ZipOutputStream(ms);
			outStream.Finish();

			ms.Seek(0, SeekOrigin.Begin);

			var inStream = new ZipInputStream(ms);
			while ((inStream.GetNextEntry()) != null) {
				Assert.Fail("No entries should be found in empty zip");
			}
		}

		/// <summary>
		/// Base stream is closed when IsOwner is true ( default);
		/// </summary>
		[Test]
		public void BaseClosedWhenOwner()
		{
			var ms = new TrackedMemoryStream();

			Assert.IsFalse(ms.IsClosed, "Underlying stream should NOT be closed");

			using (ZipOutputStream stream = new ZipOutputStream(ms)) {
				Assert.IsTrue(stream.IsStreamOwner, "Should be stream owner by default");
			}

			Assert.IsTrue(ms.IsClosed, "Underlying stream should be closed");
		}

		/// <summary>
		/// Check that base stream is not closed when IsOwner is false;
		/// </summary>
		[Test]
		public void BaseNotClosedWhenNotOwner()
		{
			var ms = new TrackedMemoryStream();

			Assert.IsFalse(ms.IsClosed, "Underlying stream should NOT be closed");

			using (ZipOutputStream stream = new ZipOutputStream(ms)) {
				Assert.IsTrue(stream.IsStreamOwner, "Should be stream owner by default");
				stream.IsStreamOwner = false;
			}
			Assert.IsFalse(ms.IsClosed, "Underlying stream should still NOT be closed");
		}

		/// <summary>
		/// Check that base stream is not closed when IsOwner is false;
		/// </summary>
		[Test]
		public void BaseClosedAfterFailure()
		{
			var ms = new TrackedMemoryStream(new byte[32]);

			Assert.IsFalse(ms.IsClosed, "Underlying stream should NOT be closed initially");
			bool blewUp = false;
			try {
				using (ZipOutputStream stream = new ZipOutputStream(ms)) {
					Assert.IsTrue(stream.IsStreamOwner, "Should be stream owner by default");
					try {
						stream.PutNextEntry(new ZipEntry("Tiny"));
						stream.Write(new byte[32], 0, 32);
					} finally {
						Assert.IsFalse(ms.IsClosed, "Stream should still not be closed.");
						stream.Close();
						Assert.Fail("Exception not thrown");
					}
				}
			} catch {
				blewUp = true;
			}

			Assert.IsTrue(blewUp, "Should have failed to write to stream");
			Assert.IsTrue(ms.IsClosed, "Underlying stream should be closed");
		}

		// TODO: Fix This
		//[Test]
		//[Category("Zip")]
		//public void WriteThroughput()
		//{
		//	outStream_ = new ZipOutputStream(new NullStream());

		//	DateTime startTime = DateTime.Now;

		//	long target = 0x10000000;

		//	writeTarget_ = target;
		//	outStream_.PutNextEntry(new ZipEntry("0"));
		//	WriteTargetBytes();

		//	outStream_.Close();

		//	DateTime endTime = DateTime.Now;
		//	TimeSpan span = endTime - startTime;
		//	Console.WriteLine("Time {0} throughput {1} KB/Sec", span, (target / 1024.0) / span.TotalSeconds);
		//}

		// TODO: Fix This
		//[Test]
		//[Category("Zip")]
		//[Category("Long Running")]
		//public void SingleLargeEntry()
		//{
		//	window_ = new WindowedStream(0x10000);
		//	outStream_ = new ZipOutputStream(window_);
		//	inStream_ = new ZipInputStream(window_);

		//	long target = 0x10000000;
		//	readTarget_ = writeTarget_ = target;

		//	Thread reader = new Thread(Reader);
		//	reader.Name = "Reader";

		//	Thread writer = new Thread(Writer);
		//	writer.Name = "Writer";

		//	DateTime startTime = DateTime.Now;
		//	reader.Start();
		//	writer.Start();

		//	writer.Join();
		//	reader.Join();

		//	DateTime endTime = DateTime.Now;
		//	TimeSpan span = endTime - startTime;
		//	Console.WriteLine("Time {0} throughput {1} KB/Sec", span, (target / 1024.0) / span.TotalSeconds);
		//}

		void Reader()
		{
			const int Size = 8192;
			int readBytes = 1;
			byte[] buffer = new byte[Size];

			long passifierLevel = readTarget_ - 0x10000000;
			ZipEntry single = inStream_.GetNextEntry();

			Assert.AreEqual(single.Name, "CantSeek");
			Assert.IsTrue((single.Flags & (int)GeneralBitFlags.Descriptor) != 0);

			while ((readTarget_ > 0) && (readBytes > 0)) {
				int count = Size;
				if (count > readTarget_) {
					count = (int)readTarget_;
				}

				readBytes = inStream_.Read(buffer, 0, count);
				readTarget_ -= readBytes;

				if (readTarget_ <= passifierLevel) {
					Console.WriteLine("Reader {0} bytes remaining", readTarget_);
					passifierLevel = readTarget_ - 0x10000000;
				}
			}

			Assert.IsTrue(window_.IsClosed, "Window should be closed");

			// This shouldnt read any data but should read the footer
			readBytes = inStream_.Read(buffer, 0, 1);
			Assert.AreEqual(0, readBytes, "Stream should be empty");
			Assert.AreEqual(0, window_.Length, "Window should be closed");
			inStream_.Close();
		}

		void WriteTargetBytes()
		{
			const int Size = 8192;

			byte[] buffer = new byte[Size];

			while (writeTarget_ > 0) {
				int thisTime = Size;
				if (thisTime > writeTarget_) {
					thisTime = (int)writeTarget_;
				}

				outStream_.Write(buffer, 0, thisTime);
				writeTarget_ -= thisTime;
			}
		}

		void Writer()
		{
			outStream_.PutNextEntry(new ZipEntry("CantSeek"));
			WriteTargetBytes();
			outStream_.Close();
		}

		WindowedStream window_;
		ZipOutputStream outStream_;
		ZipInputStream inStream_;
		long readTarget_;
		long writeTarget_;

	}

	public class TransformBase : ZipBase
	{
		protected void TestFile(INameTransform t, string original, string expected)
		{
			string transformed = t.TransformFile(original);
			Assert.AreEqual(expected, transformed, "Should be equal");
		}

		protected void TestDirectory(INameTransform t, string original, string expected)
		{
			string transformed = t.TransformDirectory(original);
			Assert.AreEqual(expected, transformed, "Should be equal");
		}
	}

	[TestFixture]
	public class WindowsNameTransformHandling : TransformBase
	{
		[Test]
		public void BasicFiles()
		{
			var wnt = new WindowsNameTransform();
			wnt.TrimIncomingPaths = false;

			TestFile(wnt, "Bogan", "Bogan");
			TestFile(wnt, "absolute/file2", Path.Combine("absolute", "file2"));
			TestFile(wnt, "C:/base/////////t", Path.Combine("base", "t"));
			TestFile(wnt, "//unc/share/zebidi/and/dylan", Path.Combine("zebidi", "and", "dylan"));
			TestFile(wnt, @"\\unc\share\/zebidi\/and\/dylan", Path.Combine("zebidi", "and", "dylan"));
		}

		[Test]
		public void Replacement()
		{
			var wnt = new WindowsNameTransform();
			wnt.TrimIncomingPaths = false;

			TestFile(wnt, "c::", "_");
			TestFile(wnt, "c\\/>", Path.Combine("c", "_"));
		}

		[Test]
		public void NameTooLong()
		{
			var wnt = new WindowsNameTransform();
			var veryLong = new string('x', 261);
			try {
				wnt.TransformDirectory(veryLong);
				Assert.Fail("Expected an exception");
			} catch (PathTooLongException) {
			}
		}

		[Test]
		public void LengthBoundaryOk()
		{
			var wnt = new WindowsNameTransform();
			string veryLong = "c:\\" + new string('x', 260);
			try {
				string transformed = wnt.TransformDirectory(veryLong);
			} catch {
				Assert.Fail("Expected no exception");
			}
		}

		[Test]
		public void ReplacementChecking()
		{
			var wnt = new WindowsNameTransform();
			try {
				wnt.Replacement = '*';
				Assert.Fail("Expected an exception");
			} catch (ArgumentException) {
			}

			try {
				wnt.Replacement = '?';
				Assert.Fail("Expected an exception");
			} catch (ArgumentException) {
			}

			try {
				wnt.Replacement = ':';
				Assert.Fail("Expected an exception");
			} catch (ArgumentException) {
			}

			try {
				wnt.Replacement = '/';
				Assert.Fail("Expected an exception");
			} catch (ArgumentException) {
			}

			try {
				wnt.Replacement = '\\';
				Assert.Fail("Expected an exception");
			} catch (ArgumentException) {
			}
		}

		[Test]
		public void BasicDirectories()
		{
			var wnt = new WindowsNameTransform();
			wnt.TrimIncomingPaths = false;

			string tutu = Path.GetDirectoryName("\\bogan\\ping.txt");
			TestDirectory(wnt, "d/", "d");
			TestDirectory(wnt, "d", "d");
			TestDirectory(wnt, "absolute/file2", @"absolute\file2");

			string BaseDir1 = Path.Combine("C:", "Dir");
			wnt.BaseDirectory = BaseDir1;

			TestDirectory(wnt, "talofa", Path.Combine(BaseDir1, "talofa"));

			string BaseDir2 = string.Format(@"C:{0}Dir{0}", Path.DirectorySeparatorChar);
			wnt.BaseDirectory = BaseDir2;

			TestDirectory(wnt, "talofa", Path.Combine(BaseDir2, "talofa"));
		}
	}

	[TestFixture]
	public class ZipNameTransformHandling : TransformBase
	{
		[Test]
		[Category("Zip")]
		public void Basic()
		{
			var t = new ZipNameTransform();

			TestFile(t, "abcdef", "abcdef");
			TestFile(t, @"\\uncpath\d1\file1", "file1");
			TestFile(t, @"C:\absolute\file2", "absolute/file2");

			// This is ignored but could be converted to 'file3'
			TestFile(t, @"./file3", "./file3");

			// The following relative paths cant be handled and are ignored
			TestFile(t, @"../file3", "../file3");
			TestFile(t, @".../file3", ".../file3");

			// Trick filenames.
			TestFile(t, @".....file3", ".....file3");
			TestFile(t, @"c::file", "_file");
		}

		[Test]
		public void TooLong()
		{
			var zt = new ZipNameTransform();
			var veryLong = new string('x', 65536);
			try {
				zt.TransformDirectory(veryLong);
				Assert.Fail("Expected an exception");
			} catch (PathTooLongException) {
			}
		}

		[Test]
		public void LengthBoundaryOk()
		{
			var zt = new ZipNameTransform();
			string veryLong = "c:\\" + new string('x', 65535);
			try {
				zt.TransformDirectory(veryLong);
			} catch {
				Assert.Fail("Expected no exception");
			}
		}

		[Test]
		[Category("Zip")]
		public void NameTransforms()
		{
			INameTransform t = new ZipNameTransform(@"C:\Slippery");
			Assert.AreEqual("Pongo/Directory/", t.TransformDirectory(@"C:\Slippery\Pongo\Directory"), "Value should be trimmed and converted");
			Assert.AreEqual("PoNgo/Directory/", t.TransformDirectory(@"c:\slipperY\PoNgo\Directory"), "Trimming should be case insensitive");
			Assert.AreEqual("slippery/Pongo/Directory/", t.TransformDirectory(@"d:\slippery\Pongo\Directory"), "Trimming should be case insensitive");

			Assert.AreEqual("Pongo/File", t.TransformFile(@"C:\Slippery\Pongo\File"), "Value should be trimmed and converted");
		}

		/// <summary>
		/// Test ZipEntry static file name cleaning methods
		/// </summary>
		[Test]
		[Category("Zip")]
		public void FilenameCleaning()
		{
			Assert.AreEqual(0, string.Compare(ZipEntry.CleanName("hello"), "hello", StringComparison.Ordinal));
			Assert.AreEqual(0, string.Compare(ZipEntry.CleanName(@"z:\eccles"), "eccles", StringComparison.Ordinal));
			Assert.AreEqual(0, string.Compare(ZipEntry.CleanName(@"\\server\share\eccles"), "eccles", StringComparison.Ordinal));
			Assert.AreEqual(0, string.Compare(ZipEntry.CleanName(@"\\server\share\dir\eccles"), "dir/eccles", StringComparison.Ordinal));
		}

		[Test]
		[Category("Zip")]
		public void PathalogicalNames()
		{
			string badName = ".*:\\zy3$";

			Assert.IsFalse(ZipNameTransform.IsValidName(badName));

			var t = new ZipNameTransform();
			string result = t.TransformFile(badName);

			Assert.IsTrue(ZipNameTransform.IsValidName(result));
		}
	}

	/// <summary>
	/// This class contains test cases for Zip compression and decompression
	/// </summary>
	[TestFixture]
	public class GeneralHandling : ZipBase
	{
		void AddRandomDataToEntry(ZipOutputStream zipStream, int size)
		{
			if (size > 0) {
				byte[] data = new byte[size];
				var rnd = new Random();
				rnd.NextBytes(data);

				zipStream.Write(data, 0, data.Length);
			}
		}

		void ExerciseZip(CompressionMethod method, int compressionLevel,
			int size, string password, bool canSeek)
		{
			byte[] originalData = null;
			byte[] compressedData = MakeInMemoryZip(ref originalData, method, compressionLevel, size, password, canSeek);

			var ms = new MemoryStream(compressedData);
			ms.Seek(0, SeekOrigin.Begin);

			using (ZipInputStream inStream = new ZipInputStream(ms)) {
				byte[] decompressedData = new byte[size];
				if (password != null) {
					inStream.Password = password;
				}

				ZipEntry entry2 = inStream.GetNextEntry();

				if ((entry2.Flags & 8) == 0) {
					Assert.AreEqual(size, entry2.Size, "Entry size invalid");
				}

				int currentIndex = 0;

				if (size > 0) {
					int count = decompressedData.Length;

					while (true) {
						int numRead = inStream.Read(decompressedData, currentIndex, count);
						if (numRead <= 0) {
							break;
						}
						currentIndex += numRead;
						count -= numRead;
					}
				}

				Assert.AreEqual(currentIndex, size, "Original and decompressed data different sizes");

				if (originalData != null) {
					for (int i = 0; i < originalData.Length; ++i) {
						Assert.AreEqual(decompressedData[i], originalData[i], "Decompressed data doesnt match original, compression level: " + compressionLevel);
					}
				}
			}
		}

		string DescribeAttributes(FieldAttributes attributes)
		{
			string att = string.Empty;
			if ((FieldAttributes.Public & attributes) != 0) {
				att = att + "Public,";
			}

			if ((FieldAttributes.Static & attributes) != 0) {
				att = att + "Static,";
			}

			if ((FieldAttributes.Literal & attributes) != 0) {
				att = att + "Literal,";
			}

			if ((FieldAttributes.HasDefault & attributes) != 0) {
				att = att + "HasDefault,";
			}

			if ((FieldAttributes.InitOnly & attributes) != 0) {
				att = att + "InitOnly,";
			}

			if ((FieldAttributes.Assembly & attributes) != 0) {
				att = att + "Assembly,";
			}

			if ((FieldAttributes.FamANDAssem & attributes) != 0) {
				att = att + "FamANDAssembly,";
			}

			if ((FieldAttributes.FamORAssem & attributes) != 0) {
				att = att + "FamORAssembly,";
			}

			if ((FieldAttributes.HasFieldMarshal & attributes) != 0) {
				att = att + "HasFieldMarshal,";
			}

			return att;
		}

		[Test]
		[Category("Zip")]
		//[ExpectedException(typeof(NotSupportedException))]
		public void UnsupportedCompressionMethod()
		{
			var ze = new ZipEntry("HumblePie");
			//ze.CompressionMethod = CompressionMethod.BZip2;

			Assert.That(() => ze.CompressionMethod = CompressionMethod.BZip2,
				Throws.TypeOf<NotSupportedException>());
		}

		/// <summary>
		/// Invalid passwords should be detected early if possible, seekable stream
		/// </summary>
		[Test]
		[Category("Zip")]
		//[ExpectedException(typeof(ZipException))]
		public void InvalidPasswordSeekable()
		{
			byte[] originalData = null;
			byte[] compressedData = MakeInMemoryZip(ref originalData, CompressionMethod.Deflated, 3, 500, "Hola", true);

			var ms = new MemoryStream(compressedData);
			ms.Seek(0, SeekOrigin.Begin);

			byte[] buf2 = new byte[originalData.Length];
			int pos = 0;

			var inStream = new ZipInputStream(ms);
			inStream.Password = "redhead";

			ZipEntry entry2 = inStream.GetNextEntry();

			while (true) {
				int numRead = inStream.Read(buf2, pos, buf2.Length);
				if (numRead <= 0) {
					break;
				}
				pos += numRead;
			}
		}

		/// <summary>
		/// Check that GetNextEntry can handle the situation where part of the entry data has been read
		/// before the call is made.  ZipInputStream.CloseEntry wasnt handling this at all.
		/// </summary>
		[Test]
		[Category("Zip")]
		public void ExerciseGetNextEntry()
		{
			byte[] compressedData = MakeInMemoryZip(
				true,
				new RuntimeInfo(CompressionMethod.Deflated, 9, 50, null, true),
				new RuntimeInfo(CompressionMethod.Deflated, 2, 50, null, true),
				new RuntimeInfo(CompressionMethod.Deflated, 9, 50, null, true),
				new RuntimeInfo(CompressionMethod.Deflated, 2, 50, null, true),
				new RuntimeInfo(null, true),
				new RuntimeInfo(CompressionMethod.Stored, 2, 50, null, true),
				new RuntimeInfo(CompressionMethod.Deflated, 9, 50, null, true)
				);

			var ms = new MemoryStream(compressedData);
			ms.Seek(0, SeekOrigin.Begin);

			using (ZipInputStream inStream = new ZipInputStream(ms)) {
				byte[] buffer = new byte[10];

				while (inStream.GetNextEntry() != null) {
					// Read a portion of the data, so GetNextEntry has some work to do.
					inStream.Read(buffer, 0, 10);
				}
			}
		}

		/// <summary>
		/// Invalid passwords should be detected early if possible, non seekable stream
		/// </summary>
		[Test]
		[Category("Zip")]
		//[ExpectedException(typeof(ZipException))]
		public void InvalidPasswordNonSeekable()
		{
			byte[] originalData = null;
			byte[] compressedData = MakeInMemoryZip(ref originalData, CompressionMethod.Deflated, 3, 500, "Hola", false);

			var ms = new MemoryStream(compressedData);
			ms.Seek(0, SeekOrigin.Begin);

			byte[] buf2 = new byte[originalData.Length];
			int pos = 0;

			var inStream = new ZipInputStream(ms);
			inStream.Password = "redhead";

			ZipEntry entry2 = inStream.GetNextEntry();

			while (true) {
				int numRead = inStream.Read(buf2, pos, buf2.Length);
				if (numRead <= 0) {
					break;
				}
				pos += numRead;
			}
		}

		/// <summary>
		/// Adding an entry after the stream has Finished should fail
		/// </summary>
		[Test]
		[Category("Zip")]
		//[ExpectedException(typeof(InvalidOperationException))]
		public void AddEntryAfterFinish()
		{
			var ms = new MemoryStream();
			var s = new ZipOutputStream(ms);
			s.Finish();
			//s.PutNextEntry(new ZipEntry("dummyfile.tst"));

			Assert.That(() => s.PutNextEntry(new ZipEntry("dummyfile.tst")),
				Throws.TypeOf<InvalidOperationException>());
		}

		/// <summary>
		/// Test setting file commment to a value that is too long
		/// </summary>
		[Test]
		[Category("Zip")]
		//[ExpectedException(typeof(ArgumentOutOfRangeException))]
		public void SetCommentOversize()
		{
			var ms = new MemoryStream();
			var s = new ZipOutputStream(ms);
			//s.SetComment(new String('A', 65536));

			Assert.That(() => s.SetComment(new String('A', 65536)),
				Throws.TypeOf<ArgumentOutOfRangeException>());
		}

		/// <summary>
		/// Check that simply closing ZipOutputStream finishes the zip correctly
		/// </summary>
		[Test]
		[Category("Zip")]
		public void CloseOnlyHandled()
		{
			var ms = new MemoryStream();
			var s = new ZipOutputStream(ms);
			s.PutNextEntry(new ZipEntry("dummyfile.tst"));
			s.Close();

			Assert.IsTrue(s.IsFinished, "Output stream should be finished");
		}

		/// <summary>
		/// Basic compress/decompress test, no encryption, size is important here as its big enough
		/// to force multiple write to output which was a problem...
		/// </summary>
		[Test]
		[Category("Zip")]
		public void BasicDeflated()
		{
			for (int i = 0; i <= 9; ++i) {
				ExerciseZip(CompressionMethod.Deflated, i, 50000, null, true);
			}
		}

		/// <summary>
		/// Basic compress/decompress test, no encryption, size is important here as its big enough
		/// to force multiple write to output which was a problem...
		/// </summary>
		[Test]
		[Category("Zip")]
		public void BasicDeflatedNonSeekable()
		{
			for (int i = 0; i <= 9; ++i) {
				ExerciseZip(CompressionMethod.Deflated, i, 50000, null, false);
			}
		}

		/// <summary>
		/// Basic stored file test, no encryption.
		/// </summary>
		[Test]
		[Category("Zip")]
		public void BasicStored()
		{
			ExerciseZip(CompressionMethod.Stored, 0, 50000, null, true);
		}

		/// <summary>
		/// Basic stored file test, no encryption, non seekable output
		/// NOTE this gets converted to deflate level 0
		/// </summary>
		[Test]
		[Category("Zip")]
		public void BasicStoredNonSeekable()
		{
			ExerciseZip(CompressionMethod.Stored, 0, 50000, null, false);
		}

		[Test]
		[Category("Zip")]
		public void StoredNonSeekableKnownSizeNoCrc()
		{
			// This cannot be stored directly as the crc is not be known.
			const int TargetSize = 21348;
			const string Password = null;

			MemoryStream ms = new MemoryStreamWithoutSeek();

			using (ZipOutputStream outStream = new ZipOutputStream(ms)) {
				outStream.Password = Password;
				outStream.IsStreamOwner = false;
				var entry = new ZipEntry("dummyfile.tst");
				entry.CompressionMethod = CompressionMethod.Stored;

				// The bit thats in question is setting the size before its added to the archive.
				entry.Size = TargetSize;

				outStream.PutNextEntry(entry);

				Assert.AreEqual(CompressionMethod.Deflated, entry.CompressionMethod, "Entry should be deflated");
				Assert.AreEqual(-1, entry.CompressedSize, "Compressed size should be known");

				var rnd = new Random();

				int size = TargetSize;
				byte[] original = new byte[size];
				rnd.NextBytes(original);

				// Although this could be written in one chunk doing it in lumps
				// throws up buffering problems including with encryption the original
				// source for this change.
				int index = 0;
				while (size > 0) {
					int count = (size > 0x200) ? 0x200 : size;
					outStream.Write(original, index, count);
					size -= 0x200;
					index += count;
				}
			}
			Assert.IsTrue(ZipTesting.TestArchive(ms.ToArray()));
		}

		[Test]
		[Category("Zip")]
		public void StoredNonSeekableKnownSizeNoCrcEncrypted()
		{
			// This cant be stored directly as the crc is not known
			const int TargetSize = 24692;
			const string Password = "Mabutu";

			MemoryStream ms = new MemoryStreamWithoutSeek();

			using (ZipOutputStream outStream = new ZipOutputStream(ms)) {
				outStream.Password = Password;
				outStream.IsStreamOwner = false;
				var entry = new ZipEntry("dummyfile.tst");
				entry.CompressionMethod = CompressionMethod.Stored;

				// The bit thats in question is setting the size before its added to the archive.
				entry.Size = TargetSize;

				outStream.PutNextEntry(entry);

				Assert.AreEqual(CompressionMethod.Deflated, entry.CompressionMethod, "Entry should be stored");
				Assert.AreEqual(-1, entry.CompressedSize, "Compressed size should be known");

				var rnd = new Random();

				int size = TargetSize;
				byte[] original = new byte[size];
				rnd.NextBytes(original);

				// Although this could be written in one chunk doing it in lumps
				// throws up buffering problems including with encryption the original
				// source for this change.
				int index = 0;
				while (size > 0) {
					int count = (size > 0x200) ? 0x200 : size;
					outStream.Write(original, index, count);
					size -= 0x200;
					index += count;
				}
			}
			Assert.IsTrue(ZipTesting.TestArchive(ms.ToArray(), Password));
		}

		/// <summary>
		/// Basic compress/decompress test, with encryption, size is important here as its big enough
		/// to force multiple writes to output which was a problem...
		/// </summary>
		[Test]
		[Category("Zip")]
		public void BasicDeflatedEncrypted()
		{
			for (int i = 0; i <= 9; ++i) {
				ExerciseZip(CompressionMethod.Deflated, i, 50157, "Rosebud", true);
			}
		}

		/// <summary>
		/// Basic compress/decompress test, with encryption, size is important here as its big enough
		/// to force multiple write to output which was a problem...
		/// </summary>
		[Test]
		[Category("Zip")]
		public void BasicDeflatedEncryptedNonSeekable()
		{
			for (int i = 0; i <= 9; ++i) {
				ExerciseZip(CompressionMethod.Deflated, i, 50000, "Rosebud", false);
			}
		}

		[Test]
		[Category("Zip")]
		public void SkipEncryptedEntriesWithoutSettingPassword()
		{
			byte[] compressedData = MakeInMemoryZip(true,
				new RuntimeInfo("1234", true),
				new RuntimeInfo(CompressionMethod.Deflated, 2, 1, null, true),
				new RuntimeInfo(CompressionMethod.Deflated, 9, 1, "1234", true),
				new RuntimeInfo(CompressionMethod.Deflated, 2, 1, null, true),
				new RuntimeInfo(null, true),
				new RuntimeInfo(CompressionMethod.Stored, 2, 1, "4321", true),
				new RuntimeInfo(CompressionMethod.Deflated, 9, 1, "1234", true)
				);

			var ms = new MemoryStream(compressedData);
			var inStream = new ZipInputStream(ms);

			while (inStream.GetNextEntry() != null) {
			}

			inStream.Close();
		}

		[Test]
		[Category("Zip")]
		public void MixedEncryptedAndPlain()
		{
			byte[] compressedData = MakeInMemoryZip(true,
				new RuntimeInfo(CompressionMethod.Deflated, 2, 1, null, true),
				new RuntimeInfo(CompressionMethod.Deflated, 9, 1, "1234", false),
				new RuntimeInfo(CompressionMethod.Deflated, 2, 1, null, false),
				new RuntimeInfo(CompressionMethod.Deflated, 9, 1, "1234", true)
				);

			var ms = new MemoryStream(compressedData);
			using (ZipInputStream inStream = new ZipInputStream(ms)) {
				inStream.Password = "1234";

				int extractCount = 0;
				int extractIndex = 0;
				ZipEntry entry;
				byte[] decompressedData = new byte[100];

				while ((entry = inStream.GetNextEntry()) != null) {
					extractCount = decompressedData.Length;
					extractIndex = 0;
					while (true) {
						int numRead = inStream.Read(decompressedData, extractIndex, extractCount);
						if (numRead <= 0) {
							break;
						}
						extractIndex += numRead;
						extractCount -= numRead;
					}
				}
				inStream.Close();
			}
		}

		/// <summary>
		/// Basic stored file test, with encryption.
		/// </summary>
		[Test]
		[Category("Zip")]
		public void BasicStoredEncrypted()
		{
			ExerciseZip(CompressionMethod.Stored, 0, 50000, "Rosebud", true);
		}

		/// <summary>
		/// Basic stored file test, with encryption, non seekable output.
		/// NOTE this gets converted deflate level 0
		/// </summary>
		[Test]
		[Category("Zip")]
		public void BasicStoredEncryptedNonSeekable()
		{
			ExerciseZip(CompressionMethod.Stored, 0, 50000, "Rosebud", false);
		}

		/// <summary>
		/// Check that when the output stream cannot seek that requests for stored
		/// are in fact converted to defalted level 0
		/// </summary>
		[Test]
		[Category("Zip")]
		public void StoredNonSeekableConvertToDeflate()
		{
			var ms = new MemoryStreamWithoutSeek();

			var outStream = new ZipOutputStream(ms);
			outStream.SetLevel(8);
			Assert.AreEqual(8, outStream.GetLevel(), "Compression level invalid");

			var entry = new ZipEntry("1.tst");
			entry.CompressionMethod = CompressionMethod.Stored;
			outStream.PutNextEntry(entry);
			Assert.AreEqual(0, outStream.GetLevel(), "Compression level invalid");

			AddRandomDataToEntry(outStream, 100);
			entry = new ZipEntry("2.tst");
			entry.CompressionMethod = CompressionMethod.Deflated;
			outStream.PutNextEntry(entry);
			Assert.AreEqual(8, outStream.GetLevel(), "Compression level invalid");
			AddRandomDataToEntry(outStream, 100);

			outStream.Close();
		}

		/// <summary>
		/// Check that adding more than the 2.0 limit for entry numbers is detected and handled
		/// </summary>
		//[Test]
		//[Category("Zip")]
		//[Category("Long Running")]
		//public void Stream_64KPlusOneEntries()
		//{
		//	const int target = 65537;
		//	MemoryStream ms = new MemoryStream();
		//	using (ZipOutputStream s = new ZipOutputStream(ms)) {

		//		for (int i = 0; i < target; ++i) {
		//			s.PutNextEntry(new ZipEntry("dummyfile.tst"));
		//		}

		//		s.Finish();
		//		ms.Seek(0, SeekOrigin.Begin);
		//		using (ZipFile zipFile = new ZipFile(ms)) {
		//			Assert.AreEqual(target, zipFile.Count, "Incorrect number of entries stored");
		//		}
		//	}
		//}

		/// <summary>
		/// Check that Unicode filename support works.
		/// </summary>
		[Test]
		[Category("Zip")]
		public void Stream_UnicodeEntries()
		{
			var ms = new MemoryStream();
			using (ZipOutputStream s = new ZipOutputStream(ms)) {
				s.IsStreamOwner = false;

				string sampleName = "\u03A5\u03d5\u03a3";
				var sample = new ZipEntry(sampleName);
				sample.IsUnicodeText = true;
				s.PutNextEntry(sample);

				s.Finish();
				ms.Seek(0, SeekOrigin.Begin);

				using (ZipInputStream zis = new ZipInputStream(ms)) {
					ZipEntry ze = zis.GetNextEntry();
					Assert.AreEqual(sampleName, ze.Name, "Expected name to match original");
					Assert.IsTrue(ze.IsUnicodeText, "Expected IsUnicodeText flag to be set");
				}
			}
		}

		[Test]
		[Category("Zip")]
		[Category("CreatesTempFile")]
		public void PartialStreamClosing()
		{
			string tempFile = GetTempFilePath();
			Assert.IsNotNull(tempFile, "No permission to execute this test?");

			if (tempFile != null) {
				tempFile = Path.Combine(tempFile, "SharpZipTest.Zip");
				MakeZipFile(tempFile, new String[] { "Farriera", "Champagne", "Urban myth" }, 10, "Aha");

				using (ZipFile zipFile = new ZipFile(tempFile)) {
					Stream stream = zipFile.GetInputStream(0);
					stream.Close();

					stream = zipFile.GetInputStream(1);
					zipFile.Close();
				}
				File.Delete(tempFile);
			}
		}

		void TestLargeZip(string tempFile, int targetFiles)
		{
			const int BlockSize = 4096;

			byte[] data = new byte[BlockSize];
			byte nextValue = 0;
			for (int i = 0; i < BlockSize; ++i) {
				nextValue = ScatterValue(nextValue);
				data[i] = nextValue;
			}

			using (ZipFile zFile = new ZipFile(tempFile)) {
				Assert.AreEqual(targetFiles, zFile.Count);
				byte[] readData = new byte[BlockSize];
				int readIndex;
				foreach (ZipEntry ze in zFile) {
					Stream s = zFile.GetInputStream(ze);
					readIndex = 0;
					while (readIndex < readData.Length) {
						readIndex += s.Read(readData, readIndex, data.Length - readIndex);
					}

					for (int ii = 0; ii < BlockSize; ++ii) {
						Assert.AreEqual(data[ii], readData[ii]);
					}
				}
				zFile.Close();
			}
		}

		//      [Test]
		//      [Category("Zip")]
		//      [Category("CreatesTempFile")]
		public void TestLargeZipFile()
		{
			string tempFile = @"g:\\tmp";
			tempFile = Path.Combine(tempFile, "SharpZipTest.Zip");
			TestLargeZip(tempFile, 8100);
		}

		//      [Test]
		//      [Category("Zip")]
		//      [Category("CreatesTempFile")]
		public void MakeLargeZipFile()
		{
			string tempFile = null;
			try {
				//            tempFile = Path.GetTempPath();
				tempFile = @"g:\\tmp";
			} catch (SecurityException) {
			}

			Assert.IsNotNull(tempFile, "No permission to execute this test?");

			const int blockSize = 4096;

			byte[] data = new byte[blockSize];
			byte nextValue = 0;
			for (int i = 0; i < blockSize; ++i) {
				nextValue = ScatterValue(nextValue);
				data[i] = nextValue;
			}

			tempFile = Path.Combine(tempFile, "SharpZipTest.Zip");
			Console.WriteLine("Starting at {0}", DateTime.Now);
			try {
				//               MakeZipFile(tempFile, new String[] {"1", "2" }, int.MaxValue, "C1");
				using (FileStream fs = File.Create(tempFile)) {
					var zOut = new ZipOutputStream(fs);
					zOut.SetLevel(4);
					const int TargetFiles = 8100;
					for (int i = 0; i < TargetFiles; ++i) {
						var e = new ZipEntry(i.ToString());
						e.CompressionMethod = CompressionMethod.Stored;

						zOut.PutNextEntry(e);
						for (int block = 0; block < 128; ++block) {
							zOut.Write(data, 0, blockSize);
						}
					}
					zOut.Close();
					fs.Close();

					TestLargeZip(tempFile, TargetFiles);
				}
			} finally {
				Console.WriteLine("Starting at {0}", DateTime.Now);
				//               File.Delete(tempFile);
			}
		}

		/// <summary>
		/// Test for handling of zero lengths in compression using a formatter which
		/// will request reads of zero length...
		/// </summary>
		[Test]
		[Category("Zip")]
		public void SerializedObjectZeroLength()
		{
			bool exception = false;

			object data = new byte[0];
			// Thisa wont be zero length here due to serialisation.
			try {
				byte[] zipped = ZipZeroLength(data);

<<<<<<< HEAD
			var returned = o as byte[];
=======
				object o = UnZipZeroLength(zipped);
>>>>>>> d9a25e12

				var returned = o as byte[];

				Assert.IsNotNull(returned, "Expected a byte[]");
				Assert.AreEqual(0, returned.Length);

			} catch (ArgumentOutOfRangeException) {
				exception = true;
			}

			Assert.IsTrue(exception, "Passing an offset greater than or equal to buffer.Length should cause an ArgumentOutOfRangeException");
		}

		/// <summary>
		/// Test for handling of serialized reference and value objects.
		/// </summary>
		[Test]
		[Category("Zip")]
		public void SerializedObject()
		{
			var sampleDateTime = new DateTime(1853, 8, 26);
			var data = (object)sampleDateTime;
			byte[] zipped = ZipZeroLength(data);
			object rawObject = UnZipZeroLength(zipped);

			var returnedDateTime = (DateTime)rawObject;

			Assert.AreEqual(sampleDateTime, returnedDateTime);

			string sampleString = "Mary had a giant cat it ears were green and smelly";
			zipped = ZipZeroLength(sampleString);

			rawObject = UnZipZeroLength(zipped);

			var returnedString = rawObject as string;

			Assert.AreEqual(sampleString, returnedString);
		}

		byte[] ZipZeroLength(object data)
		{
			var formatter = new BinaryFormatter();
			var memStream = new MemoryStream();

			using (ZipOutputStream zipStream = new ZipOutputStream(memStream)) {
				zipStream.PutNextEntry(new ZipEntry("data"));
				formatter.Serialize(zipStream, data);
				zipStream.CloseEntry();
				zipStream.Close();
			}

			byte[] result = memStream.ToArray();
			memStream.Close();

			return result;
		}

		object UnZipZeroLength(byte[] zipped)
		{
			if (zipped == null) {
				return null;
			}

			object result = null;
			var formatter = new BinaryFormatter();
			var memStream = new MemoryStream(zipped);
			using (ZipInputStream zipStream = new ZipInputStream(memStream)) {
				ZipEntry zipEntry = zipStream.GetNextEntry();
				if (zipEntry != null) {
					result = formatter.Deserialize(zipStream);
				}
				zipStream.Close();
			}
			memStream.Close();

			return result;
		}

		void CheckNameConversion(string toCheck)
		{
			byte[] intermediate = ZipConstants.ConvertToArray(toCheck);
			string final = ZipConstants.ConvertToString(intermediate);

			Assert.AreEqual(toCheck, final, "Expected identical result");
		}

		[Test]
		[Category("Zip")]
		public void NameConversion()
		{
			CheckNameConversion("Hello");
			CheckNameConversion("a/b/c/d/e/f/g/h/SomethingLikeAnArchiveName.txt");
		}

		[Test]
		[Category("Zip")]
		public void UnicodeNameConversion()
		{
			ZipConstants.DefaultCodePage = 850;
			string sample = "Hello world";

			byte[] rawData = Encoding.ASCII.GetBytes(sample);

			string converted = ZipConstants.ConvertToStringExt(0, rawData);
			Assert.AreEqual(sample, converted);

			converted = ZipConstants.ConvertToStringExt((int)GeneralBitFlags.UnicodeText, rawData);
			Assert.AreEqual(sample, converted);

			// This time use some greek characters
			sample = "\u03A5\u03d5\u03a3";
			rawData = Encoding.UTF8.GetBytes(sample);

			converted = ZipConstants.ConvertToStringExt((int)GeneralBitFlags.UnicodeText, rawData);
			Assert.AreEqual(sample, converted);
		}

		/// <summary>
		/// Regression test for problem where the password check would fail for an archive whose
		/// date was updated from the extra data.
		/// This applies to archives where the crc wasnt know at the time of encryption.
		/// The date of the entry is used in its place.
		/// </summary>
		[Test]
		[Category("Zip")]
		public void PasswordCheckingWithDateInExtraData()
		{
			var ms = new MemoryStream();
			var checkTime = new DateTime(2010, 10, 16, 0, 3, 28);

			using (ZipOutputStream zos = new ZipOutputStream(ms)) {
				zos.IsStreamOwner = false;
				zos.Password = "secret";
				var ze = new ZipEntry("uno");
				ze.DateTime = new DateTime(1998, 6, 5, 4, 3, 2);

				var zed = new ZipExtraData();

				zed.StartNewEntry();

				zed.AddData(1);

				TimeSpan delta = checkTime.ToUniversalTime() - new System.DateTime(1970, 1, 1, 0, 0, 0).ToUniversalTime();
				var seconds = (int)delta.TotalSeconds;
				zed.AddLeInt(seconds);
				zed.AddNewEntry(0x5455);

				ze.ExtraData = zed.GetEntryData();
				zos.PutNextEntry(ze);
				zos.WriteByte(54);
			}

			ms.Position = 0;
			using (ZipInputStream zis = new ZipInputStream(ms)) {
				zis.Password = "secret";
				ZipEntry uno = zis.GetNextEntry();
				var theByte = (byte)zis.ReadByte();
				Assert.AreEqual(54, theByte);
				Assert.AreEqual(-1, zis.ReadByte());
				Assert.AreEqual(checkTime, uno.DateTime);
			}
		}
	}

	[TestFixture]
	public class ZipExtraDataHandling : ZipBase
	{
		/// <summary>
		/// Extra data for separate entries should be unique to that entry
		/// </summary>
		[Test]
		[Category("Zip")]
		public void IsDataUnique()
		{
			var a = new ZipEntry("Basil");
			byte[] extra = new byte[4];
			extra[0] = 27;
			a.ExtraData = extra;

			var b = (ZipEntry)a.Clone();
			b.ExtraData[0] = 89;
			Assert.IsTrue(b.ExtraData[0] != a.ExtraData[0], "Extra data not unique " + b.ExtraData[0] + " " + a.ExtraData[0]);

			var c = (ZipEntry)a.Clone();
			c.ExtraData[0] = 45;
			Assert.IsTrue(a.ExtraData[0] != c.ExtraData[0], "Extra data not unique " + a.ExtraData[0] + " " + c.ExtraData[0]);
		}

		[Test]
		[Category("Zip")]
		public void ExceedSize()
		{
			var zed = new ZipExtraData();
			byte[] buffer = new byte[65506];
			zed.AddEntry(1, buffer);
			Assert.AreEqual(65510, zed.Length);
			zed.AddEntry(2, new byte[21]);
			Assert.AreEqual(65535, zed.Length);

			bool caught = false;
			try {
				zed.AddEntry(3, null);
			} catch {
				caught = true;
			}

			Assert.IsTrue(caught, "Expected an exception when max size exceeded");
			Assert.AreEqual(65535, zed.Length);

			zed.Delete(2);
			Assert.AreEqual(65510, zed.Length);

			caught = false;
			try {
				zed.AddEntry(2, new byte[22]);
			} catch {
				caught = true;
			}
			Assert.IsTrue(caught, "Expected an exception when max size exceeded");
			Assert.AreEqual(65510, zed.Length);
		}

		[Test]
		[Category("Zip")]
		public void Deleting()
		{
			var zed = new ZipExtraData();
			Assert.AreEqual(0, zed.Length);

			// Tag 1 Totoal length 10
			zed.AddEntry(1, new byte[] { 10, 11, 12, 13, 14, 15 });
			Assert.AreEqual(10, zed.Length, "Length should be 10");
			Assert.AreEqual(10, zed.GetEntryData().Length, "Data length should be 10");

			// Tag 2 total length  9
			zed.AddEntry(2, new byte[] { 20, 21, 22, 23, 24 });
			Assert.AreEqual(19, zed.Length, "Length should be 19");
			Assert.AreEqual(19, zed.GetEntryData().Length, "Data length should be 19");

			// Tag 3 Total Length 6
			zed.AddEntry(3, new byte[] { 30, 31 });
			Assert.AreEqual(25, zed.Length, "Length should be 25");
			Assert.AreEqual(25, zed.GetEntryData().Length, "Data length should be 25");

			zed.Delete(2);
			Assert.AreEqual(16, zed.Length, "Length should be 16");
			Assert.AreEqual(16, zed.GetEntryData().Length, "Data length should be 16");

			// Tag 2 total length  9
			zed.AddEntry(2, new byte[] { 20, 21, 22, 23, 24 });
			Assert.AreEqual(25, zed.Length, "Length should be 25");
			Assert.AreEqual(25, zed.GetEntryData().Length, "Data length should be 25");

			zed.AddEntry(3, null);
			Assert.AreEqual(23, zed.Length, "Length should be 23");
			Assert.AreEqual(23, zed.GetEntryData().Length, "Data length should be 23");
		}

		[Test]
		[Category("Zip")]
		public void BasicOperations()
		{
			var zed = new ZipExtraData(null);
			Assert.AreEqual(0, zed.Length);

			zed = new ZipExtraData(new byte[] { 1, 0, 0, 0 });
			Assert.AreEqual(4, zed.Length, "A length should be 4");

			var zed2 = new ZipExtraData();
			Assert.AreEqual(0, zed2.Length);

			zed2.AddEntry(1, new byte[] { });

			byte[] data = zed.GetEntryData();
			for (int i = 0; i < data.Length; ++i) {
				Assert.AreEqual(zed2.GetEntryData()[i], data[i]);
			}

			Assert.AreEqual(4, zed2.Length, "A1 length should be 4");

			bool findResult = zed.Find(2);
			Assert.IsFalse(findResult, "A - Shouldnt find tag 2");

			findResult = zed.Find(1);
			Assert.IsTrue(findResult, "A - Should find tag 1");
			Assert.AreEqual(0, zed.ValueLength, "A- Length of entry should be 0");
			Assert.AreEqual(-1, zed.ReadByte());
			Assert.AreEqual(0, zed.GetStreamForTag(1).Length, "A - Length of stream should be 0");

			zed = new ZipExtraData(new byte[] { 1, 0, 3, 0, 1, 2, 3 });
			Assert.AreEqual(7, zed.Length, "Expected a length of 7");

			findResult = zed.Find(1);
			Assert.IsTrue(findResult, "B - Should find tag 1");
			Assert.AreEqual(3, zed.ValueLength, "B - Length of entry should be 3");
			for (int i = 1; i <= 3; ++i) {
				Assert.AreEqual(i, zed.ReadByte());
			}
			Assert.AreEqual(-1, zed.ReadByte());

			Stream s = zed.GetStreamForTag(1);
			Assert.AreEqual(3, s.Length, "B.1 Stream length should be 3");
			for (int i = 1; i <= 3; ++i) {
				Assert.AreEqual(i, s.ReadByte());
			}
			Assert.AreEqual(-1, s.ReadByte());

			zed = new ZipExtraData(new byte[] { 1, 0, 3, 0, 1, 2, 3, 2, 0, 1, 0, 56 });
			Assert.AreEqual(12, zed.Length, "Expected a length of 12");

			findResult = zed.Find(1);
			Assert.IsTrue(findResult, "C.1 - Should find tag 1");
			Assert.AreEqual(3, zed.ValueLength, "C.1 - Length of entry should be 3");
			for (int i = 1; i <= 3; ++i) {
				Assert.AreEqual(i, zed.ReadByte());
			}
			Assert.AreEqual(-1, zed.ReadByte());

			findResult = zed.Find(2);
			Assert.IsTrue(findResult, "C.2 - Should find tag 2");
			Assert.AreEqual(1, zed.ValueLength, "C.2 - Length of entry should be 1");
			Assert.AreEqual(56, zed.ReadByte());
			Assert.AreEqual(-1, zed.ReadByte());

			s = zed.GetStreamForTag(2);
			Assert.AreEqual(1, s.Length);
			Assert.AreEqual(56, s.ReadByte());
			Assert.AreEqual(-1, s.ReadByte());

			zed = new ZipExtraData();
			zed.AddEntry(7, new byte[] { 33, 44, 55 });
			findResult = zed.Find(7);
			Assert.IsTrue(findResult, "Add.1 should find new tag");
			Assert.AreEqual(3, zed.ValueLength, "Add.1 length should be 3");
			Assert.AreEqual(33, zed.ReadByte());
			Assert.AreEqual(44, zed.ReadByte());
			Assert.AreEqual(55, zed.ReadByte());
			Assert.AreEqual(-1, zed.ReadByte());

			zed.AddEntry(7, null);
			findResult = zed.Find(7);
			Assert.IsTrue(findResult, "Add.2 should find new tag");
			Assert.AreEqual(0, zed.ValueLength, "Add.2 length should be 0");

			zed.StartNewEntry();
			zed.AddData(0xae);
			zed.AddNewEntry(55);

			findResult = zed.Find(55);
			Assert.IsTrue(findResult, "Add.3 should find new tag");
			Assert.AreEqual(1, zed.ValueLength, "Add.3 length should be 1");
			Assert.AreEqual(0xae, zed.ReadByte());
			Assert.AreEqual(-1, zed.ReadByte());

			zed = new ZipExtraData();
			zed.StartNewEntry();
			zed.AddLeLong(0);
			zed.AddLeLong(-4);
			zed.AddLeLong(-1);
			zed.AddLeLong(long.MaxValue);
			zed.AddLeLong(long.MinValue);
			zed.AddLeLong(0x123456789ABCDEF0);
			zed.AddLeLong(unchecked((long)0xFEDCBA9876543210));
			zed.AddNewEntry(567);

			s = zed.GetStreamForTag(567);
			long longValue = ReadLong(s);
			Assert.AreEqual(longValue, zed.ReadLong(), "Read/stream mismatch");
			Assert.AreEqual(0, longValue, "Expected long value of zero");

			longValue = ReadLong(s);
			Assert.AreEqual(longValue, zed.ReadLong(), "Read/stream mismatch");
			Assert.AreEqual(-4, longValue, "Expected long value of -4");

			longValue = ReadLong(s);
			Assert.AreEqual(longValue, zed.ReadLong(), "Read/stream mismatch");
			Assert.AreEqual(-1, longValue, "Expected long value of -1");

			longValue = ReadLong(s);
			Assert.AreEqual(longValue, zed.ReadLong(), "Read/stream mismatch");
			Assert.AreEqual(long.MaxValue, longValue, "Expected long value of MaxValue");

			longValue = ReadLong(s);
			Assert.AreEqual(longValue, zed.ReadLong(), "Read/stream mismatch");
			Assert.AreEqual(long.MinValue, longValue, "Expected long value of MinValue");

			longValue = ReadLong(s);
			Assert.AreEqual(longValue, zed.ReadLong(), "Read/stream mismatch");
			Assert.AreEqual(0x123456789abcdef0, longValue, "Expected long value of MinValue");

			longValue = ReadLong(s);
			Assert.AreEqual(longValue, zed.ReadLong(), "Read/stream mismatch");
			Assert.AreEqual(unchecked((long)0xFEDCBA9876543210), longValue, "Expected long value of MinValue");
		}

		[Test]
		[Category("Zip")]
		public void UnreadCountValid()
		{
			var zed = new ZipExtraData(new byte[] { 1, 0, 0, 0 });
			Assert.AreEqual(4, zed.Length, "Length should be 4");
			Assert.IsTrue(zed.Find(1), "Should find tag 1");
			Assert.AreEqual(0, zed.UnreadCount);

			// seven bytes
			zed = new ZipExtraData(new byte[] { 1, 0, 7, 0, 1, 2, 3, 4, 5, 6, 7 });
			Assert.IsTrue(zed.Find(1), "Should find tag 1");

			for (int i = 0; i < 7; ++i) {
				Assert.AreEqual(7 - i, zed.UnreadCount);
				zed.ReadByte();
			}

			zed.ReadByte();
			Assert.AreEqual(0, zed.UnreadCount);
		}

		[Test]
		[Category("Zip")]
		public void Skipping()
		{
			var zed = new ZipExtraData(new byte[] { 1, 0, 7, 0, 1, 2, 3, 4, 5, 6, 7 });
			Assert.AreEqual(11, zed.Length, "Length should be 11");
			Assert.IsTrue(zed.Find(1), "Should find tag 1");

			Assert.AreEqual(7, zed.UnreadCount);
			Assert.AreEqual(4, zed.CurrentReadIndex);

			zed.ReadByte();
			Assert.AreEqual(6, zed.UnreadCount);
			Assert.AreEqual(5, zed.CurrentReadIndex);

			zed.Skip(1);
			Assert.AreEqual(5, zed.UnreadCount);
			Assert.AreEqual(6, zed.CurrentReadIndex);

			zed.Skip(-1);
			Assert.AreEqual(6, zed.UnreadCount);
			Assert.AreEqual(5, zed.CurrentReadIndex);

			zed.Skip(6);
			Assert.AreEqual(0, zed.UnreadCount);
			Assert.AreEqual(11, zed.CurrentReadIndex);

			bool exceptionCaught = false;

			try {
				zed.Skip(1);
			} catch (ZipException) {
				exceptionCaught = true;
			}
			Assert.IsTrue(exceptionCaught, "Should fail to skip past end");

			Assert.AreEqual(0, zed.UnreadCount);
			Assert.AreEqual(11, zed.CurrentReadIndex);

			zed.Skip(-7);
			Assert.AreEqual(7, zed.UnreadCount);
			Assert.AreEqual(4, zed.CurrentReadIndex);

			exceptionCaught = false;
			try {
				zed.Skip(-1);
			} catch (ZipException) {
				exceptionCaught = true;
			}
			Assert.IsTrue(exceptionCaught, "Should fail to skip before beginning");
		}

		[Test]
		[Category("Zip")]
		public void ReadOverrunLong()
		{
			var zed = new ZipExtraData(new byte[] { 1, 0, 0, 0 });
			Assert.AreEqual(4, zed.Length, "Length should be 4");
			Assert.IsTrue(zed.Find(1), "Should find tag 1");

			// Empty Tag
			bool exceptionCaught = false;
			try {
				zed.ReadLong();
			} catch (ZipException) {
				exceptionCaught = true;
			}
			Assert.IsTrue(exceptionCaught, "Expected EOS exception");

			// seven bytes
			zed = new ZipExtraData(new byte[] { 1, 0, 7, 0, 1, 2, 3, 4, 5, 6, 7 });
			Assert.IsTrue(zed.Find(1), "Should find tag 1");

			exceptionCaught = false;
			try {
				zed.ReadLong();
			} catch (ZipException) {
				exceptionCaught = true;
			}
			Assert.IsTrue(exceptionCaught, "Expected EOS exception");

			zed = new ZipExtraData(new byte[] { 1, 0, 15, 0, 1, 2, 3, 4, 5, 6, 7, 8, 9, 10, 11, 12, 13, 14, 15 });
			Assert.IsTrue(zed.Find(1), "Should find tag 1");

			zed.ReadLong();

			exceptionCaught = false;
			try {
				zed.ReadLong();
			} catch (ZipException) {
				exceptionCaught = true;
			}
			Assert.IsTrue(exceptionCaught, "Expected EOS exception");
		}

		[Test]
		[Category("Zip")]
		public void ReadOverrunInt()
		{
			var zed = new ZipExtraData(new byte[] { 1, 0, 0, 0 });
			Assert.AreEqual(4, zed.Length, "Length should be 4");
			Assert.IsTrue(zed.Find(1), "Should find tag 1");

			// Empty Tag
			bool exceptionCaught = false;
			try {
				zed.ReadInt();
			} catch (ZipException) {
				exceptionCaught = true;
			}
			Assert.IsTrue(exceptionCaught, "Expected EOS exception");

			// three bytes
			zed = new ZipExtraData(new byte[] { 1, 0, 3, 0, 1, 2, 3 });
			Assert.IsTrue(zed.Find(1), "Should find tag 1");

			exceptionCaught = false;
			try {
				zed.ReadInt();
			} catch (ZipException) {
				exceptionCaught = true;
			}
			Assert.IsTrue(exceptionCaught, "Expected EOS exception");

			zed = new ZipExtraData(new byte[] { 1, 0, 7, 0, 1, 2, 3, 4, 5, 6, 7 });
			Assert.IsTrue(zed.Find(1), "Should find tag 1");

			zed.ReadInt();

			exceptionCaught = false;
			try {
				zed.ReadInt();
			} catch (ZipException) {
				exceptionCaught = true;
			}
			Assert.IsTrue(exceptionCaught, "Expected EOS exception");
		}

		[Test]
		[Category("Zip")]
		public void ReadOverrunShort()
		{
			var zed = new ZipExtraData(new byte[] { 1, 0, 0, 0 });
			Assert.AreEqual(4, zed.Length, "Length should be 4");
			Assert.IsTrue(zed.Find(1), "Should find tag 1");

			// Empty Tag
			bool exceptionCaught = false;
			try {
				zed.ReadShort();
			} catch (ZipException) {
				exceptionCaught = true;
			}
			Assert.IsTrue(exceptionCaught, "Expected EOS exception");

			// Single byte
			zed = new ZipExtraData(new byte[] { 1, 0, 1, 0, 1 });
			Assert.IsTrue(zed.Find(1), "Should find tag 1");

			exceptionCaught = false;
			try {
				zed.ReadShort();
			} catch (ZipException) {
				exceptionCaught = true;
			}
			Assert.IsTrue(exceptionCaught, "Expected EOS exception");

			zed = new ZipExtraData(new byte[] { 1, 0, 2, 0, 1, 2 });
			Assert.IsTrue(zed.Find(1), "Should find tag 1");

			zed.ReadShort();

			exceptionCaught = false;
			try {
				zed.ReadShort();
			} catch (ZipException) {
				exceptionCaught = true;
			}
			Assert.IsTrue(exceptionCaught, "Expected EOS exception");
		}

		[Test]
		[Category("Zip")]
		public void TaggedDataHandling()
		{
			var tagData = new NTTaggedData();
			DateTime modTime = tagData.LastModificationTime;
			byte[] rawData = tagData.GetData();
			tagData.LastModificationTime = tagData.LastModificationTime + TimeSpan.FromSeconds(40);
			Assert.AreNotEqual(tagData.LastModificationTime, modTime);
			tagData.SetData(rawData, 0, rawData.Length);
			Assert.AreEqual(10, tagData.TagID, "TagID mismatch");
			Assert.AreEqual(modTime, tagData.LastModificationTime, "NT Mod time incorrect");

			tagData.CreateTime = DateTime.FromFileTimeUtc(0);
			tagData.LastAccessTime = new DateTime(9999, 12, 31, 23, 59, 59);
			rawData = tagData.GetData();

			var unixData = new ExtendedUnixData();
			modTime = unixData.ModificationTime;
			unixData.ModificationTime = modTime; // Ensure flag is set.

			rawData = unixData.GetData();
			unixData.ModificationTime += TimeSpan.FromSeconds(100);
			Assert.AreNotEqual(unixData.ModificationTime, modTime);
			unixData.SetData(rawData, 0, rawData.Length);
			Assert.AreEqual(0x5455, unixData.TagID, "TagID mismatch");
			Assert.AreEqual(modTime, unixData.ModificationTime, "Unix mod time incorrect");
		}
	}

	[TestFixture]
	public class FastZipHandling : ZipBase
	{
		[Test]
		[Category("Zip")]
		[Category("CreatesTempFile")]
		public void Basics()
		{
			const string tempName1 = "a(1).dat";

			var target = new MemoryStream();

			string tempFilePath = GetTempFilePath();
			Assert.IsNotNull(tempFilePath, "No permission to execute this test?");

			string addFile = Path.Combine(tempFilePath, tempName1);
			MakeTempFile(addFile, 1);

			try {
				var fastZip = new FastZip();
				fastZip.CreateZip(target, tempFilePath, false, @"a\(1\)\.dat", null);

				var archive = new MemoryStream(target.ToArray());
				using (ZipFile zf = new ZipFile(archive)) {
					Assert.AreEqual(1, zf.Count);
					ZipEntry entry = zf[0];
					Assert.AreEqual(tempName1, entry.Name);
					Assert.AreEqual(1, entry.Size);
					Assert.IsTrue(zf.TestArchive(true));

					zf.Close();
				}
			} finally {
				File.Delete(tempName1);
			}
		}

		const string ZipTempDir = "SharpZipLibTest";

		void EnsureTestDirectoryIsEmpty(string baseDir)
		{
			string name = Path.Combine(baseDir, ZipTempDir);

			if (Directory.Exists(name)) {
				Directory.Delete(name, true);
			}

			Directory.CreateDirectory(name);
		}

		[Test]
		[Category("Zip")]
		[Category("CreatesTempFile")]
		public void ExtractEmptyDirectories()
		{
			string tempFilePath = GetTempFilePath();
			Assert.IsNotNull(tempFilePath, "No permission to execute this test?");

			string name = Path.Combine(tempFilePath, "x.zip");

			EnsureTestDirectoryIsEmpty(tempFilePath);

			string targetDir = Path.Combine(tempFilePath, ZipTempDir + @"\floyd");
			using (FileStream fs = File.Create(name)) {
				using (ZipOutputStream zOut = new ZipOutputStream(fs)) {
					zOut.PutNextEntry(new ZipEntry("floyd/"));
				}
			}

			var fastZip = new FastZip();
			fastZip.CreateEmptyDirectories = true;
			fastZip.ExtractZip(name, targetDir, "zz");

			File.Delete(name);
			Assert.IsTrue(Directory.Exists(targetDir), "Empty directory should be created");
		}

		[Test]
		[Category("Zip")]
		public void Encryption()
		{
			const string tempName1 = "a.dat";

			var target = new MemoryStream();

			string tempFilePath = GetTempFilePath();
			Assert.IsNotNull(tempFilePath, "No permission to execute this test?");

			string addFile = Path.Combine(tempFilePath, tempName1);
			MakeTempFile(addFile, 1);

			try {
				var fastZip = new FastZip();
				fastZip.Password = "Ahoy";

				fastZip.CreateZip(target, tempFilePath, false, @"a\.dat", null);

				var archive = new MemoryStream(target.ToArray());
				using (ZipFile zf = new ZipFile(archive)) {
					zf.Password = "Ahoy";
					Assert.AreEqual(1, zf.Count);
					ZipEntry entry = zf[0];
					Assert.AreEqual(tempName1, entry.Name);
					Assert.AreEqual(1, entry.Size);
					Assert.IsTrue(zf.TestArchive(true));
					Assert.IsTrue(entry.IsCrypted);
				}
			} finally {
				File.Delete(tempName1);
			}
		}

		[Test]
		[Category("Zip")]
		//[ExpectedException(typeof(DirectoryNotFoundException))]
		public void CreateExceptions()
		{
			var fastZip = new FastZip();
			string tempFilePath = GetTempFilePath();
			Assert.IsNotNull(tempFilePath, "No permission to execute this test?");

			string addFile = Path.Combine(tempFilePath, "test.zip");
			try {
				fastZip.CreateZip(addFile, @"z:\doesnt exist", false, null);
			} finally {
				File.Delete(addFile);
			}
		}

		[Test]
		[Category("Zip")]
		public void UnicodeText()
		{
			var zippy = new FastZip();
			var factory = new ZipEntryFactory();
			factory.IsUnicodeText = true;
			zippy.EntryFactory = factory;

			string tempFilePath = GetTempFilePath();
			Assert.IsNotNull(tempFilePath, "No permission to execute this test?");

			const string tempName1 = "a.dat";
			string addFile = Path.Combine(tempFilePath, tempName1);
			MakeTempFile(addFile, 1);

			try {
				var target = new MemoryStream();
				zippy.CreateZip(target, tempFilePath, false, tempName1, null);

				var archive = new MemoryStream(target.ToArray());

				using (ZipFile z = new ZipFile(archive)) {
					Assert.AreEqual(1, z.Count);
					Assert.IsTrue(z[0].IsUnicodeText);
				}
			} finally {
				File.Delete(addFile);
			}
		}

		[Test]
		[Category("Zip")]
		//[ExpectedException(typeof(FileNotFoundException))]
		public void ExtractExceptions()
		{
			var fastZip = new FastZip();
			string tempFilePath = GetTempFilePath();
			Assert.IsNotNull(tempFilePath, "No permission to execute this test?");

			string addFile = Path.Combine(tempFilePath, "test.zip");
			try {
				fastZip.ExtractZip(addFile, @"z:\doesnt exist", null);
			} finally {
				File.Delete(addFile);
			}
		}

		[Test]
		[Category("Zip")]
		public void ReadingOfLockedDataFiles()
		{
			const string tempName1 = "a.dat";

			var target = new MemoryStream();

			string tempFilePath = GetTempFilePath();
			Assert.IsNotNull(tempFilePath, "No permission to execute this test?");

			string addFile = Path.Combine(tempFilePath, tempName1);
			MakeTempFile(addFile, 1);

			try {
				var fastZip = new FastZip();

				using (File.Open(addFile, FileMode.Open, FileAccess.Write, FileShare.ReadWrite)) {
					fastZip.CreateZip(target, tempFilePath, false, @"a\.dat", null);

					var archive = new MemoryStream(target.ToArray());
					using (ZipFile zf = new ZipFile(archive)) {
						Assert.AreEqual(1, zf.Count);
						ZipEntry entry = zf[0];
						Assert.AreEqual(tempName1, entry.Name);
						Assert.AreEqual(1, entry.Size);
						Assert.IsTrue(zf.TestArchive(true));

						zf.Close();
					}
				}
			} finally {
				File.Delete(tempName1);
			}
		}

		[Test]
		[Category("Zip")]
		public void NonAsciiPasswords()
		{
			const string tempName1 = "a.dat";

			var target = new MemoryStream();

			string tempFilePath = GetTempFilePath();
			Assert.IsNotNull(tempFilePath, "No permission to execute this test?");

			string addFile = Path.Combine(tempFilePath, tempName1);
			MakeTempFile(addFile, 1);

			string password = "abc\u0066\u0393";
			try {
				var fastZip = new FastZip();
				fastZip.Password = password;

				fastZip.CreateZip(target, tempFilePath, false, @"a\.dat", null);

				var archive = new MemoryStream(target.ToArray());
				using (ZipFile zf = new ZipFile(archive)) {
					zf.Password = password;
					Assert.AreEqual(1, zf.Count);
					ZipEntry entry = zf[0];
					Assert.AreEqual(tempName1, entry.Name);
					Assert.AreEqual(1, entry.Size);
					Assert.IsTrue(zf.TestArchive(true));
					Assert.IsTrue(entry.IsCrypted);
				}
			} finally {
				File.Delete(tempName1);
			}
		}
	}

	[TestFixture]
	public class ZipFileHandling : ZipBase
	{
		[Test]
		[Category("Zip")]
		public void NullStreamDetected()
		{
			ZipFile bad = null;
			FileStream nullStream = null;

			bool nullStreamDetected = false;

			try {
				bad = new ZipFile(nullStream);
			} catch {
				nullStreamDetected = true;
			}

			Assert.IsTrue(nullStreamDetected, "Null stream should be detected in ZipFile constructor");
			Assert.IsNull(bad, "ZipFile instance should not be created");
		}

		/// <summary>
		/// Check that adding too many entries is detected and handled
		/// </summary>
		[Test]
		[Category("Zip")]
		[Category("CreatesTempFile")]
		public void Zip64Entries()
		{
			string tempFile = GetTempFilePath();
			Assert.IsNotNull(tempFile, "No permission to execute this test?");

			const int target = 65537;

			using (ZipFile zipFile = ZipFile.Create(Path.GetTempFileName())) {
				zipFile.BeginUpdate();

				for (int i = 0; i < target; ++i) {
					var ze = new ZipEntry(i.ToString());
					ze.CompressedSize = 0;
					ze.Size = 0;
					zipFile.Add(ze);
				}
				zipFile.CommitUpdate();

				Assert.IsTrue(zipFile.TestArchive(true));
				Assert.AreEqual(target, zipFile.Count, "Incorrect number of entries stored");
			}
		}

		[Test]
		[Category("Zip")]
		public void EmbeddedArchive()
		{
			var memStream = new MemoryStream();
			using (ZipFile f = new ZipFile(memStream)) {
				f.IsStreamOwner = false;

				var m = new StringMemoryDataSource("0000000");
				f.BeginUpdate(new MemoryArchiveStorage());
				f.Add(m, "a.dat");
				f.Add(m, "b.dat");
				f.CommitUpdate();
				Assert.IsTrue(f.TestArchive(true));
			}

			byte[] rawArchive = memStream.ToArray();
			byte[] pseudoSfx = new byte[1049 + rawArchive.Length];
			Array.Copy(rawArchive, 0, pseudoSfx, 1049, rawArchive.Length);

			memStream = new MemoryStream(pseudoSfx);
			using (ZipFile f = new ZipFile(memStream)) {
				for (int index = 0; index < f.Count; ++index) {
					Stream entryStream = f.GetInputStream(index);
					var data = new MemoryStream();
					StreamUtils.Copy(entryStream, data, new byte[128]);
					string contents = Encoding.ASCII.GetString(data.ToArray());
					Assert.AreEqual("0000000", contents);
				}
			}
		}

		[Test]
		[Category("Zip")]
		public void Zip64Useage()
		{
			var memStream = new MemoryStream();
			using (ZipFile f = new ZipFile(memStream)) {
				f.IsStreamOwner = false;
				f.UseZip64 = UseZip64.On;

				var m = new StringMemoryDataSource("0000000");
				f.BeginUpdate(new MemoryArchiveStorage());
				f.Add(m, "a.dat");
				f.Add(m, "b.dat");
				f.CommitUpdate();
				Assert.IsTrue(f.TestArchive(true));
			}

			byte[] rawArchive = memStream.ToArray();

			byte[] pseudoSfx = new byte[1049 + rawArchive.Length];
			Array.Copy(rawArchive, 0, pseudoSfx, 1049, rawArchive.Length);

			memStream = new MemoryStream(pseudoSfx);
			using (ZipFile f = new ZipFile(memStream)) {
				for (int index = 0; index < f.Count; ++index) {
					Stream entryStream = f.GetInputStream(index);
					var data = new MemoryStream();
					StreamUtils.Copy(entryStream, data, new byte[128]);
					string contents = Encoding.ASCII.GetString(data.ToArray());
					Assert.AreEqual("0000000", contents);
				}
			}
		}

		[Test]
		[Category("Zip")]
		[Explicit]
		public void Zip64Offset()
		{
			// TODO: Test to check that a zip64 offset value is loaded correctly.
			// Changes in ZipEntry to CentralHeaderRequiresZip64 and LocalHeaderRequiresZip64
			// were not quite correct...
		}

		[Test]
		[Category("Zip")]
		public void BasicEncryption()
		{
			const string TestValue = "0001000";
			var memStream = new MemoryStream();
			using (ZipFile f = new ZipFile(memStream)) {
				f.IsStreamOwner = false;
				f.Password = "Hello";

				var m = new StringMemoryDataSource(TestValue);
				f.BeginUpdate(new MemoryArchiveStorage());
				f.Add(m, "a.dat");
				f.CommitUpdate();
				Assert.IsTrue(f.TestArchive(true), "Archive test should pass");
			}

			using (ZipFile g = new ZipFile(memStream)) {
				g.Password = "Hello";
				ZipEntry ze = g[0];

				Assert.IsTrue(ze.IsCrypted, "Entry should be encrypted");
				using (StreamReader r = new StreamReader(g.GetInputStream(0))) {
					string data = r.ReadToEnd();
					Assert.AreEqual(TestValue, data);
				}
			}
		}

		[Test]
		[Category("Zip")]
		[Category("CreatesTempFile")]
		public void BasicEncryptionToDisk()
		{
			const string TestValue = "0001000";
			string tempFile = GetTempFilePath();
			Assert.IsNotNull(tempFile, "No permission to execute this test?");

			tempFile = Path.Combine(tempFile, "SharpZipTest.Zip");

			using (ZipFile f = ZipFile.Create(tempFile)) {
				f.Password = "Hello";

				var m = new StringMemoryDataSource(TestValue);
				f.BeginUpdate();
				f.Add(m, "a.dat");
				f.CommitUpdate();
			}

			using (ZipFile f = new ZipFile(tempFile)) {
				f.Password = "Hello";
				Assert.IsTrue(f.TestArchive(true), "Archive test should pass");
			}

			using (ZipFile g = new ZipFile(tempFile)) {
				g.Password = "Hello";
				ZipEntry ze = g[0];

				Assert.IsTrue(ze.IsCrypted, "Entry should be encrypted");
				using (StreamReader r = new StreamReader(g.GetInputStream(0))) {
					string data = r.ReadToEnd();
					Assert.AreEqual(TestValue, data);
				}
			}

			File.Delete(tempFile);
		}

		[Test]
		[Category("Zip")]
		public void AddEncryptedEntriesToExistingArchive()
		{
			const string TestValue = "0001000";
			var memStream = new MemoryStream();
			using (ZipFile f = new ZipFile(memStream)) {
				f.IsStreamOwner = false;
				f.UseZip64 = UseZip64.Off;

				var m = new StringMemoryDataSource(TestValue);
				f.BeginUpdate(new MemoryArchiveStorage());
				f.Add(m, "a.dat");
				f.CommitUpdate();
				Assert.IsTrue(f.TestArchive(true), "Archive test should pass");
			}

			using (ZipFile g = new ZipFile(memStream)) {
				ZipEntry ze = g[0];

				Assert.IsFalse(ze.IsCrypted, "Entry should NOT be encrypted");
				using (StreamReader r = new StreamReader(g.GetInputStream(0))) {
					string data = r.ReadToEnd();
					Assert.AreEqual(TestValue, data);
				}

				var n = new StringMemoryDataSource(TestValue);

				g.Password = "Axolotyl";
				g.UseZip64 = UseZip64.Off;
				g.IsStreamOwner = false;
				g.BeginUpdate();
				g.Add(n, "a1.dat");
				g.CommitUpdate();
				Assert.IsTrue(g.TestArchive(true), "Archive test should pass");
				ze = g[1];
				Assert.IsTrue(ze.IsCrypted, "New entry should be encrypted");

				using (StreamReader r = new StreamReader(g.GetInputStream(0))) {
					string data = r.ReadToEnd();
					Assert.AreEqual(TestValue, data);
				}
			}
		}

		void TryDeleting(byte[] master, int totalEntries, int additions, params string[] toDelete)
		{
			var ms = new MemoryStream();
			ms.Write(master, 0, master.Length);

			using (ZipFile f = new ZipFile(ms)) {
				f.IsStreamOwner = false;
				Assert.AreEqual(totalEntries, f.Count);
				Assert.IsTrue(f.TestArchive(true));
				f.BeginUpdate(new MemoryArchiveStorage());

				for (int i = 0; i < additions; ++i) {
					f.Add(new StringMemoryDataSource("Another great file"),
						string.Format("Add{0}.dat", i + 1));
				}

				foreach (string name in toDelete) {
					f.Delete(name);
				}
				f.CommitUpdate();

				// write stream to file to assist debugging.
				// WriteToFile(@"c:\aha.zip", ms.ToArray());

				int newTotal = totalEntries + additions - toDelete.Length;
				Assert.AreEqual(newTotal, f.Count,
					string.Format("Expected {0} entries after update found {1}", newTotal, f.Count));
				Assert.IsTrue(f.TestArchive(true), "Archive test should pass");
			}
		}

		void TryDeleting(byte[] master, int totalEntries, int additions, params int[] toDelete)
		{
			var ms = new MemoryStream();
			ms.Write(master, 0, master.Length);

			using (ZipFile f = new ZipFile(ms)) {
				f.IsStreamOwner = false;
				Assert.AreEqual(totalEntries, f.Count);
				Assert.IsTrue(f.TestArchive(true));
				f.BeginUpdate(new MemoryArchiveStorage());

				for (int i = 0; i < additions; ++i) {
					f.Add(new StringMemoryDataSource("Another great file"),
						string.Format("Add{0}.dat", i + 1));
				}

				foreach (int i in toDelete) {
					f.Delete(f[i]);
				}
				f.CommitUpdate();

				/* write stream to file to assist debugging.
								byte[] data = ms.ToArray();
								using ( FileStream fs = File.Open(@"c:\aha.zip", FileMode.Create, FileAccess.ReadWrite, FileShare.Read) ) {
									fs.Write(data, 0, data.Length);
								}
				*/
				int newTotal = totalEntries + additions - toDelete.Length;
				Assert.AreEqual(newTotal, f.Count,
					string.Format("Expected {0} entries after update found {1}", newTotal, f.Count));
				Assert.IsTrue(f.TestArchive(true), "Archive test should pass");
			}
		}

		[Test]
		[Category("Zip")]
		public void AddAndDeleteEntriesMemory()
		{
			var memStream = new MemoryStream();

			using (ZipFile f = new ZipFile(memStream)) {
				f.IsStreamOwner = false;

				f.BeginUpdate(new MemoryArchiveStorage());
				f.Add(new StringMemoryDataSource("Hello world"), @"z:\a\a.dat");
				f.Add(new StringMemoryDataSource("Another"), @"\b\b.dat");
				f.Add(new StringMemoryDataSource("Mr C"), @"c\c.dat");
				f.Add(new StringMemoryDataSource("Mrs D was a star"), @"d\d.dat");
				f.CommitUpdate();
				Assert.IsTrue(f.TestArchive(true));
			}

			byte[] master = memStream.ToArray();

			TryDeleting(master, 4, 1, @"z:\a\a.dat");
			TryDeleting(master, 4, 1, @"\a\a.dat");
			TryDeleting(master, 4, 1, @"a/a.dat");

			TryDeleting(master, 4, 0, 0);
			TryDeleting(master, 4, 0, 1);
			TryDeleting(master, 4, 0, 2);
			TryDeleting(master, 4, 0, 3);
			TryDeleting(master, 4, 0, 0, 1);
			TryDeleting(master, 4, 0, 0, 2);
			TryDeleting(master, 4, 0, 0, 3);
			TryDeleting(master, 4, 0, 1, 2);
			TryDeleting(master, 4, 0, 1, 3);
			TryDeleting(master, 4, 0, 2);

			TryDeleting(master, 4, 1, 0);
			TryDeleting(master, 4, 1, 1);
			TryDeleting(master, 4, 3, 2);
			TryDeleting(master, 4, 4, 3);
			TryDeleting(master, 4, 10, 0, 1);
			TryDeleting(master, 4, 10, 0, 2);
			TryDeleting(master, 4, 10, 0, 3);
			TryDeleting(master, 4, 20, 1, 2);
			TryDeleting(master, 4, 30, 1, 3);
			TryDeleting(master, 4, 40, 2);
		}

		[Test]
		[Category("Zip")]
		[Category("CreatesTempFile")]
		public void AddAndDeleteEntries()
		{
			string tempFile = GetTempFilePath();
			Assert.IsNotNull(tempFile, "No permission to execute this test?");

			string addFile = Path.Combine(tempFile, "a.dat");
			MakeTempFile(addFile, 1);

			string addFile2 = Path.Combine(tempFile, "b.dat");
			MakeTempFile(addFile2, 259);

			tempFile = Path.Combine(tempFile, "SharpZipTest.Zip");

			using (ZipFile f = ZipFile.Create(tempFile)) {
				f.BeginUpdate();
				f.Add(addFile);
				f.Add(addFile2);
				f.CommitUpdate();
				Assert.IsTrue(f.TestArchive(true));
			}

			using (ZipFile f = new ZipFile(tempFile)) {
				Assert.AreEqual(2, f.Count);
				Assert.IsTrue(f.TestArchive(true));
				f.BeginUpdate();
				f.Delete(f[0]);
				f.CommitUpdate();
				Assert.AreEqual(1, f.Count);
				Assert.IsTrue(f.TestArchive(true));
			}

			File.Delete(addFile);
			File.Delete(addFile2);
			File.Delete(tempFile);
		}

		/// <summary>
		/// Simple round trip test for ZipFile class
		/// </summary>
		[Test]
		[Category("Zip")]
		[Category("CreatesTempFile")]
		public void RoundTrip()
		{
			string tempFile = GetTempFilePath();
			Assert.IsNotNull(tempFile, "No permission to execute this test?");

			tempFile = Path.Combine(tempFile, "SharpZipTest.Zip");

			try {
				MakeZipFile(tempFile, "", 10, 1024, "");

				using (ZipFile zipFile = new ZipFile(tempFile)) {
					foreach (ZipEntry e in zipFile) {
						Stream instream = zipFile.GetInputStream(e);
						CheckKnownEntry(instream, 1024);
					}
					zipFile.Close();
				}
			} finally {
				File.Delete(tempFile);
			}
		}

		/// <summary>
		/// Simple round trip test for ZipFile class
		/// </summary>
		[Test]
		[Category("Zip")]
		public void RoundTripInMemory()
		{
			var storage = new MemoryStream();
			MakeZipFile(storage, false, "", 10, 1024, "");

			using (ZipFile zipFile = new ZipFile(storage)) {
				foreach (ZipEntry e in zipFile) {
					Stream instream = zipFile.GetInputStream(e);
					CheckKnownEntry(instream, 1024);
				}
				zipFile.Close();
			}
		}

		[Test]
		[Category("Zip")]
		public void AddToEmptyArchive()
		{
			string tempFile = GetTempFilePath();
			Assert.IsNotNull(tempFile, "No permission to execute this test?");

			string addFile = Path.Combine(tempFile, "a.dat");

			MakeTempFile(addFile, 1);

			try {
				tempFile = Path.Combine(tempFile, "SharpZipTest.Zip");

				using (ZipFile f = ZipFile.Create(tempFile)) {
					f.BeginUpdate();
					f.Add(addFile);
					f.CommitUpdate();
					Assert.AreEqual(1, f.Count);
					Assert.IsTrue(f.TestArchive(true));
				}

				using (ZipFile f = new ZipFile(tempFile)) {
					Assert.AreEqual(1, f.Count);
					f.BeginUpdate();
					f.Delete(f[0]);
					f.CommitUpdate();
					Assert.AreEqual(0, f.Count);
					Assert.IsTrue(f.TestArchive(true));
					f.Close();
				}

				File.Delete(tempFile);
			} finally {
				File.Delete(addFile);
			}
		}

		[Test]
		[Category("Zip")]
		public void CreateEmptyArchive()
		{
			string tempFile = GetTempFilePath();
			Assert.IsNotNull(tempFile, "No permission to execute this test?");

			tempFile = Path.Combine(tempFile, "SharpZipTest.Zip");

			using (ZipFile f = ZipFile.Create(tempFile)) {
				f.BeginUpdate();
				f.CommitUpdate();
				Assert.IsTrue(f.TestArchive(true));
				f.Close();
			}

			using (ZipFile f = new ZipFile(tempFile)) {
				Assert.AreEqual(0, f.Count);
			}

			File.Delete(tempFile);
		}

		/// <summary>
		/// Check that ZipFile finds entries when its got a long comment
		/// </summary>
		[Test]
		[Category("Zip")]
		[Category("CreatesTempFile")]
		public void FindEntriesInArchiveWithLongComment()
		{
			string tempFile = GetTempFilePath();
			Assert.IsNotNull(tempFile, "No permission to execute this test?");

			tempFile = Path.Combine(tempFile, "SharpZipTest.Zip");
			var longComment = new String('A', 65535);
			MakeZipFile(tempFile, "", 1, 1, longComment);

			try {
				using (ZipFile zipFile = new ZipFile(tempFile)) {
					foreach (ZipEntry e in zipFile) {
						Stream instream = zipFile.GetInputStream(e);
						CheckKnownEntry(instream, 1);
					}
					zipFile.Close();
				}
			} finally {
				File.Delete(tempFile);
			}
		}

		/// <summary>
		/// Check that ZipFile doesnt find entries when there is more than 64K of data at the end.
		/// </summary>
		/// <remarks>
		/// This may well be flawed but is the current behaviour.
		/// </remarks>
		[Test]
		[Category("Zip")]
		[Category("CreatesTempFile")]
		public void FindEntriesInArchiveExtraData()
		{
			string tempFile = GetTempFilePath();
			Assert.IsNotNull(tempFile, "No permission to execute this test?");

			tempFile = Path.Combine(tempFile, "SharpZipTest.Zip");
			var longComment = new String('A', 65535);
			FileStream tempStream = File.Create(tempFile);
			MakeZipFile(tempStream, false, "", 1, 1, longComment);

			tempStream.WriteByte(85);
			tempStream.Close();

			bool fails = false;
			try {
				using (ZipFile zipFile = new ZipFile(tempFile)) {
					foreach (ZipEntry e in zipFile) {
						Stream instream = zipFile.GetInputStream(e);
						CheckKnownEntry(instream, 1);
					}
					zipFile.Close();
				}
			} catch {
				fails = true;
			}

			File.Delete(tempFile);
			Assert.IsTrue(fails, "Currently zip file wont be found");
		}

		/// <summary>
		/// Test ZipFile Find method operation
		/// </summary>
		[Test]
		[Category("Zip")]
		[Category("CreatesTempFile")]
		public void FindEntry()
		{
			string tempFile = GetTempFilePath();
			Assert.IsNotNull(tempFile, "No permission to execute this test?");

			tempFile = Path.Combine(tempFile, "SharpZipTest.Zip");
			MakeZipFile(tempFile, new string[] { "Farriera", "Champagne", "Urban myth" }, 10, "Aha");

			using (ZipFile zipFile = new ZipFile(tempFile)) {
				Assert.AreEqual(3, zipFile.Count, "Expected 1 entry");

				int testIndex = zipFile.FindEntry("Farriera", false);
				Assert.AreEqual(0, testIndex, "Case sensitive find failure");
				Assert.IsTrue(string.Compare(zipFile[testIndex].Name, "Farriera", StringComparison.Ordinal) == 0);

				testIndex = zipFile.FindEntry("Farriera", true);
				Assert.AreEqual(0, testIndex, "Case insensitive find failure");
				Assert.IsTrue(string.Compare(zipFile[testIndex].Name, "Farriera", StringComparison.OrdinalIgnoreCase) == 0);

				testIndex = zipFile.FindEntry("urban mYTH", false);
				Assert.AreEqual(-1, testIndex, "Case sensitive find failure");

				testIndex = zipFile.FindEntry("urban mYTH", true);
				Assert.AreEqual(2, testIndex, "Case insensitive find failure");
				Assert.IsTrue(string.Compare(zipFile[testIndex].Name, "urban mYTH", StringComparison.OrdinalIgnoreCase) == 0);

				testIndex = zipFile.FindEntry("Champane.", false);
				Assert.AreEqual(-1, testIndex, "Case sensitive find failure");

				testIndex = zipFile.FindEntry("Champane.", true);
				Assert.AreEqual(-1, testIndex, "Case insensitive find failure");

				zipFile.Close();
			}
			File.Delete(tempFile);
		}

		/// <summary>
		/// Check that ZipFile class handles no entries in zip file
		/// </summary>
		[Test]
		[Category("Zip")]
		[Category("CreatesTempFile")]
		public void HandlesNoEntries()
		{
			string tempFile = GetTempFilePath();
			Assert.IsNotNull(tempFile, "No permission to execute this test?");

			tempFile = Path.Combine(tempFile, "SharpZipTest.Zip");
			MakeZipFile(tempFile, "", 0, 1, "Aha");

			using (ZipFile zipFile = new ZipFile(tempFile)) {
				Assert.AreEqual(0, zipFile.Count);
				zipFile.Close();
			}

			File.Delete(tempFile);
		}

		[Test]
		[Category("Zip")]
		public void ArchiveTesting()
		{
			byte[] originalData = null;
			byte[] compressedData = MakeInMemoryZip(ref originalData, CompressionMethod.Deflated,
				6, 1024, null, true);

			var ms = new MemoryStream(compressedData);
			ms.Seek(0, SeekOrigin.Begin);

			using (ZipFile testFile = new ZipFile(ms)) {

				Assert.IsTrue(testFile.TestArchive(true), "Unexpected error in archive detected");

				byte[] corrupted = new byte[compressedData.Length];
				Array.Copy(compressedData, corrupted, compressedData.Length);

				corrupted[123] = (byte)(~corrupted[123] & 0xff);
				ms = new MemoryStream(corrupted);
			}

			using (ZipFile testFile = new ZipFile(ms)) {
				Assert.IsFalse(testFile.TestArchive(true), "Error in archive not detected");
			}
		}

		void TestDirectoryEntry(MemoryStream s)
		{
			var outStream = new ZipOutputStream(s);
			outStream.IsStreamOwner = false;
			outStream.PutNextEntry(new ZipEntry("YeOldeDirectory/"));
			outStream.Close();

			var ms2 = new MemoryStream(s.ToArray());
			using (ZipFile zf = new ZipFile(ms2)) {
				Assert.IsTrue(zf.TestArchive(true));
			}
		}

		[Test]
		[Category("Zip")]
		public void TestDirectoryEntry()
		{
			TestDirectoryEntry(new MemoryStream());
			TestDirectoryEntry(new MemoryStreamWithoutSeek());
		}

		void TestEncryptedDirectoryEntry(MemoryStream s)
		{
			var outStream = new ZipOutputStream(s);
			outStream.Password = "Tonto hand me a beer";

			outStream.IsStreamOwner = false;
			outStream.PutNextEntry(new ZipEntry("YeUnreadableDirectory/"));
			outStream.Close();

			var ms2 = new MemoryStream(s.ToArray());
			using (ZipFile zf = new ZipFile(ms2)) {
				Assert.IsTrue(zf.TestArchive(true));
			}
		}

		[Test]
		[Category("Zip")]
		public void TestEncryptedDirectoryEntry()
		{
			TestEncryptedDirectoryEntry(new MemoryStream());
			TestEncryptedDirectoryEntry(new MemoryStreamWithoutSeek());
		}

		[Test]
		[Category("Zip")]
		public void Crypto_AddEncryptedEntryToExistingArchiveSafe()
		{
			var ms = new MemoryStream();

			byte[] rawData;

			using (ZipFile testFile = new ZipFile(ms)) {
				testFile.IsStreamOwner = false;
				testFile.BeginUpdate();
				testFile.Add(new StringMemoryDataSource("Aha"), "No1", CompressionMethod.Stored);
				testFile.Add(new StringMemoryDataSource("And so it goes"), "No2", CompressionMethod.Stored);
				testFile.Add(new StringMemoryDataSource("No3"), "No3", CompressionMethod.Stored);
				testFile.CommitUpdate();

				Assert.IsTrue(testFile.TestArchive(true));
				rawData = ms.ToArray();
			}

			ms = new MemoryStream(rawData);

			using (ZipFile testFile = new ZipFile(ms)) {
				Assert.IsTrue(testFile.TestArchive(true));

				testFile.BeginUpdate(new MemoryArchiveStorage(FileUpdateMode.Safe));
				testFile.Password = "pwd";
				testFile.Add(new StringMemoryDataSource("Zapata!"), "encrypttest.xml");
				testFile.CommitUpdate();

				Assert.IsTrue(testFile.TestArchive(true));

				int entryIndex = testFile.FindEntry("encrypttest.xml", true);
				Assert.IsNotNull(entryIndex >= 0);
				Assert.IsTrue(testFile[entryIndex].IsCrypted);
			}
		}

		[Test]
		[Category("Zip")]
		public void Crypto_AddEncryptedEntryToExistingArchiveDirect()
		{
			var ms = new MemoryStream();

			using (ZipFile testFile = new ZipFile(ms)) {
				testFile.IsStreamOwner = false;
				testFile.BeginUpdate();
				testFile.Add(new StringMemoryDataSource("Aha"), "No1", CompressionMethod.Stored);
				testFile.Add(new StringMemoryDataSource("And so it goes"), "No2", CompressionMethod.Stored);
				testFile.Add(new StringMemoryDataSource("No3"), "No3", CompressionMethod.Stored);
				testFile.CommitUpdate();

				Assert.IsTrue(testFile.TestArchive(true));
			}

			using (ZipFile testFile = new ZipFile(ms)) {
				Assert.IsTrue(testFile.TestArchive(true));
				testFile.IsStreamOwner = true;

				testFile.BeginUpdate();
				testFile.Password = "pwd";
				testFile.Add(new StringMemoryDataSource("Zapata!"), "encrypttest.xml");
				testFile.CommitUpdate();

				Assert.IsTrue(testFile.TestArchive(true));

				int entryIndex = testFile.FindEntry("encrypttest.xml", true);
				Assert.IsNotNull(entryIndex >= 0);
				Assert.IsTrue(testFile[entryIndex].IsCrypted);
			}
		}

		[Test]
		[Category("Zip")]
		public void UnicodeNames()
		{
			var memStream = new MemoryStream();
			using (ZipFile f = new ZipFile(memStream)) {
				f.IsStreamOwner = false;

				f.BeginUpdate(new MemoryArchiveStorage());

				var names = new string[]
				{
					"\u030A\u03B0",     // Greek
                    "\u0680\u0685"      // Arabic
                };

				foreach (string name in names) {
					f.Add(new StringMemoryDataSource("Hello world"), name,
						  CompressionMethod.Deflated, true);
				}
				f.CommitUpdate();
				Assert.IsTrue(f.TestArchive(true));

				foreach (string name in names) {
					int index = f.FindEntry(name, true);

					Assert.IsTrue(index >= 0);
					ZipEntry found = f[index];
					Assert.AreEqual(name, found.Name);
				}
			}
		}

		[Test]
		[Category("Zip")]
		public void UpdateCommentOnlyInMemory()
		{
			var ms = new MemoryStream();

			using (ZipFile testFile = new ZipFile(ms)) {
				testFile.IsStreamOwner = false;
				testFile.BeginUpdate();
				testFile.Add(new StringMemoryDataSource("Aha"), "No1", CompressionMethod.Stored);
				testFile.Add(new StringMemoryDataSource("And so it goes"), "No2", CompressionMethod.Stored);
				testFile.Add(new StringMemoryDataSource("No3"), "No3", CompressionMethod.Stored);
				testFile.CommitUpdate();

				Assert.IsTrue(testFile.TestArchive(true));
			}

			using (ZipFile testFile = new ZipFile(ms)) {
				Assert.IsTrue(testFile.TestArchive(true));
				Assert.AreEqual("", testFile.ZipFileComment);
				testFile.IsStreamOwner = false;

				testFile.BeginUpdate();
				testFile.SetComment("Here is my comment");
				testFile.CommitUpdate();

				Assert.IsTrue(testFile.TestArchive(true));
			}

			using (ZipFile testFile = new ZipFile(ms)) {
				Assert.IsTrue(testFile.TestArchive(true));
				Assert.AreEqual("Here is my comment", testFile.ZipFileComment);
			}
		}

		[Test]
		[Category("Zip")]
		[Category("CreatesTempFile")]
		public void UpdateCommentOnlyOnDisk()
		{
			string tempFile = GetTempFilePath();
			Assert.IsNotNull(tempFile, "No permission to execute this test?");

			tempFile = Path.Combine(tempFile, "SharpZipTest.Zip");
			if (File.Exists(tempFile)) {
				File.Delete(tempFile);
			}

			using (ZipFile testFile = ZipFile.Create(tempFile)) {
				testFile.BeginUpdate();
				testFile.Add(new StringMemoryDataSource("Aha"), "No1", CompressionMethod.Stored);
				testFile.Add(new StringMemoryDataSource("And so it goes"), "No2", CompressionMethod.Stored);
				testFile.Add(new StringMemoryDataSource("No3"), "No3", CompressionMethod.Stored);
				testFile.CommitUpdate();

				Assert.IsTrue(testFile.TestArchive(true));
			}

			using (ZipFile testFile = new ZipFile(tempFile)) {
				Assert.IsTrue(testFile.TestArchive(true));
				Assert.AreEqual("", testFile.ZipFileComment);

				testFile.BeginUpdate(new DiskArchiveStorage(testFile, FileUpdateMode.Direct));
				testFile.SetComment("Here is my comment");
				testFile.CommitUpdate();

				Assert.IsTrue(testFile.TestArchive(true));
			}

			using (ZipFile testFile = new ZipFile(tempFile)) {
				Assert.IsTrue(testFile.TestArchive(true));
				Assert.AreEqual("Here is my comment", testFile.ZipFileComment);
			}
			File.Delete(tempFile);

			// Variant using indirect updating.
			using (ZipFile testFile = ZipFile.Create(tempFile)) {
				testFile.BeginUpdate();
				testFile.Add(new StringMemoryDataSource("Aha"), "No1", CompressionMethod.Stored);
				testFile.Add(new StringMemoryDataSource("And so it goes"), "No2", CompressionMethod.Stored);
				testFile.Add(new StringMemoryDataSource("No3"), "No3", CompressionMethod.Stored);
				testFile.CommitUpdate();

				Assert.IsTrue(testFile.TestArchive(true));
			}

			using (ZipFile testFile = new ZipFile(tempFile)) {
				Assert.IsTrue(testFile.TestArchive(true));
				Assert.AreEqual("", testFile.ZipFileComment);

				testFile.BeginUpdate();
				testFile.SetComment("Here is my comment");
				testFile.CommitUpdate();

				Assert.IsTrue(testFile.TestArchive(true));
			}

			using (ZipFile testFile = new ZipFile(tempFile)) {
				Assert.IsTrue(testFile.TestArchive(true));
				Assert.AreEqual("Here is my comment", testFile.ZipFileComment);
			}
			File.Delete(tempFile);
		}

		[Test]
		[Category("Zip")]
		public void NameFactory()
		{
			var memStream = new MemoryStream();
			var fixedTime = new DateTime(1981, 4, 3);
			using (ZipFile f = new ZipFile(memStream)) {
				f.IsStreamOwner = false;
				((ZipEntryFactory)f.EntryFactory).IsUnicodeText = true;
				((ZipEntryFactory)f.EntryFactory).Setting = ZipEntryFactory.TimeSetting.Fixed;
				((ZipEntryFactory)f.EntryFactory).FixedDateTime = fixedTime;
				((ZipEntryFactory)f.EntryFactory).SetAttributes = 1;
				f.BeginUpdate(new MemoryArchiveStorage());

				var names = new string[]
				{
					"\u030A\u03B0",     // Greek
                    "\u0680\u0685"      // Arabic
                };

				foreach (string name in names) {
					f.Add(new StringMemoryDataSource("Hello world"), name,
						  CompressionMethod.Deflated, true);
				}
				f.CommitUpdate();
				Assert.IsTrue(f.TestArchive(true));

				foreach (string name in names) {
					int index = f.FindEntry(name, true);

					Assert.IsTrue(index >= 0);
					ZipEntry found = f[index];
					Assert.AreEqual(name, found.Name);
					Assert.IsTrue(found.IsUnicodeText);
					Assert.AreEqual(fixedTime, found.DateTime);
					Assert.IsTrue(found.IsDOSEntry);
				}
			}
		}

		[Test]
		[Category("Zip")]
		public void NestedArchive()
		{
			var ms = new MemoryStream();
			using (ZipOutputStream zos = new ZipOutputStream(ms)) {
				zos.IsStreamOwner = false;
				var ze = new ZipEntry("Nest1");

				zos.PutNextEntry(ze);
				byte[] toWrite = Encoding.ASCII.GetBytes("Hello");
				zos.Write(toWrite, 0, toWrite.Length);
			}

			byte[] data = ms.ToArray();

			ms = new MemoryStream();
			using (ZipOutputStream zos = new ZipOutputStream(ms)) {
				zos.IsStreamOwner = false;
				var ze = new ZipEntry("Container");
				ze.CompressionMethod = CompressionMethod.Stored;
				zos.PutNextEntry(ze);
				zos.Write(data, 0, data.Length);
			}

			using (ZipFile zipFile = new ZipFile(ms)) {
				ZipEntry e = zipFile[0];
				Assert.AreEqual("Container", e.Name);

				using (ZipFile nested = new ZipFile(zipFile.GetInputStream(0))) {
					Assert.IsTrue(nested.TestArchive(true));
					Assert.AreEqual(1, nested.Count);

					Stream nestedStream = nested.GetInputStream(0);

					var reader = new StreamReader(nestedStream);

					string contents = reader.ReadToEnd();

					Assert.AreEqual("Hello", contents);
				}
			}
		}

		Stream GetPartialStream()
		{
			var ms = new MemoryStream();
			using (ZipOutputStream zos = new ZipOutputStream(ms)) {
				zos.IsStreamOwner = false;
				var ze = new ZipEntry("E1");

				zos.PutNextEntry(ze);
				byte[] toWrite = Encoding.ASCII.GetBytes("Hello");
				zos.Write(toWrite, 0, toWrite.Length);
			}

			var zf = new ZipFile(ms);

			return zf.GetInputStream(0);
		}

		[Test]
		public void UnreferencedZipFileClosingPartialStream()
		{
			Stream s = GetPartialStream();

			GC.Collect();

			s.ReadByte();
		}
	}

	[TestFixture]
	public class ZipEntryFactoryHandling : ZipBase
	{
		// TODO: Complete testing for ZipEntryFactory

		// FileEntry creation and retrieval of information
		// DirectoryEntry creation and retrieval of information.

		[Test]
		[Category("Zip")]
		public void Defaults()
		{
			DateTime testStart = DateTime.Now;
			var f = new ZipEntryFactory();
			Assert.IsNotNull(f.NameTransform);
			Assert.AreEqual(-1, f.GetAttributes);
			Assert.AreEqual(0, f.SetAttributes);
			Assert.AreEqual(ZipEntryFactory.TimeSetting.LastWriteTime, f.Setting);

			Assert.LessOrEqual(testStart, f.FixedDateTime);
			Assert.GreaterOrEqual(DateTime.Now, f.FixedDateTime);

			f = new ZipEntryFactory(ZipEntryFactory.TimeSetting.LastAccessTimeUtc);
			Assert.IsNotNull(f.NameTransform);
			Assert.AreEqual(-1, f.GetAttributes);
			Assert.AreEqual(0, f.SetAttributes);
			Assert.AreEqual(ZipEntryFactory.TimeSetting.LastAccessTimeUtc, f.Setting);
			Assert.LessOrEqual(testStart, f.FixedDateTime);
			Assert.GreaterOrEqual(DateTime.Now, f.FixedDateTime);

			var fixedDate = new DateTime(1999, 1, 2);
			f = new ZipEntryFactory(fixedDate);
			Assert.IsNotNull(f.NameTransform);
			Assert.AreEqual(-1, f.GetAttributes);
			Assert.AreEqual(0, f.SetAttributes);
			Assert.AreEqual(ZipEntryFactory.TimeSetting.Fixed, f.Setting);
			Assert.AreEqual(fixedDate, f.FixedDateTime);
		}

		[Test]
		[Category("Zip")]
		public void CreateInMemoryValues()
		{
			string tempFile = "bingo:";

			// Note the seconds returned will be even!
			var epochTime = new DateTime(1980, 1, 1);
			var createTime = new DateTime(2100, 2, 27, 11, 07, 56);
			var lastWriteTime = new DateTime(2050, 11, 3, 7, 23, 32);
			var lastAccessTime = new DateTime(2050, 11, 3, 0, 42, 12);

			var factory = new ZipEntryFactory();
			ZipEntry entry;
			int combinedAttributes;

			DateTime startTime = DateTime.Now;

			factory.Setting = ZipEntryFactory.TimeSetting.CreateTime;
			factory.GetAttributes = ~((int)FileAttributes.ReadOnly);
			factory.SetAttributes = (int)FileAttributes.ReadOnly;
			combinedAttributes = (int)FileAttributes.ReadOnly;

			entry = factory.MakeFileEntry(tempFile, false);
			Assert.IsTrue(TestHelper.CompareDosDateTimes(startTime, entry.DateTime) <= 0, "Create time failure");
			Assert.AreEqual(entry.ExternalFileAttributes, combinedAttributes);
			Assert.AreEqual(-1, entry.Size);

			factory.FixedDateTime = startTime;
			factory.Setting = ZipEntryFactory.TimeSetting.Fixed;
			entry = factory.MakeFileEntry(tempFile, false);
			Assert.AreEqual(0, TestHelper.CompareDosDateTimes(startTime, entry.DateTime), "Access time failure");
			Assert.AreEqual(-1, entry.Size);

			factory.Setting = ZipEntryFactory.TimeSetting.LastWriteTime;
			entry = factory.MakeFileEntry(tempFile, false);
			Assert.IsTrue(TestHelper.CompareDosDateTimes(startTime, entry.DateTime) <= 0, "Write time failure");
			Assert.AreEqual(-1, entry.Size);
		}

		[Test]
		[Category("Zip")]
		[Category("CreatesTempFile")]
		public void CreatedValues()
		{
			string tempDir = GetTempFilePath();
			Assert.IsNotNull(tempDir, "No permission to execute this test?");

			tempDir = Path.Combine(tempDir, "SharpZipTest");

			if (tempDir != null) {

				Directory.CreateDirectory(tempDir);

				try {
					// Note the seconds returned will be even!
					var createTime = new DateTime(2100, 2, 27, 11, 07, 56);
					var lastWriteTime = new DateTime(2050, 11, 3, 7, 23, 32);
					var lastAccessTime = new DateTime(2050, 11, 3, 0, 42, 12);

					string tempFile = Path.Combine(tempDir, "SharpZipTest.Zip");
					using (FileStream f = File.Create(tempFile, 1024)) {
						f.WriteByte(0);
					}

					File.SetCreationTime(tempFile, createTime);
					File.SetLastWriteTime(tempFile, lastWriteTime);
					File.SetLastAccessTime(tempFile, lastAccessTime);

					FileAttributes attributes = FileAttributes.Hidden;

					File.SetAttributes(tempFile, attributes);
					ZipEntryFactory factory = null;
					ZipEntry entry;
					int combinedAttributes = 0;

					try {
						factory = new ZipEntryFactory();

						factory.Setting = ZipEntryFactory.TimeSetting.CreateTime;
						factory.GetAttributes = ~((int)FileAttributes.ReadOnly);
						factory.SetAttributes = (int)FileAttributes.ReadOnly;
						combinedAttributes = (int)(FileAttributes.ReadOnly | FileAttributes.Hidden);

						entry = factory.MakeFileEntry(tempFile);
						Assert.AreEqual(createTime, entry.DateTime, "Create time failure");
						Assert.AreEqual(entry.ExternalFileAttributes, combinedAttributes);
						Assert.AreEqual(1, entry.Size);

						factory.Setting = ZipEntryFactory.TimeSetting.LastAccessTime;
						entry = factory.MakeFileEntry(tempFile);
						Assert.AreEqual(lastAccessTime, entry.DateTime, "Access time failure");
						Assert.AreEqual(1, entry.Size);

						factory.Setting = ZipEntryFactory.TimeSetting.LastWriteTime;
						entry = factory.MakeFileEntry(tempFile);
						Assert.AreEqual(lastWriteTime, entry.DateTime, "Write time failure");
						Assert.AreEqual(1, entry.Size);
					} finally {
						File.Delete(tempFile);
					}

					// Do the same for directories
					// Note the seconds returned will be even!
					createTime = new DateTime(2090, 2, 27, 11, 7, 56);
					lastWriteTime = new DateTime(2107, 12, 31, 23, 59, 58);
					lastAccessTime = new DateTime(1980, 1, 1, 1, 0, 0);

					Directory.SetCreationTime(tempDir, createTime);
					Directory.SetLastWriteTime(tempDir, lastWriteTime);
					Directory.SetLastAccessTime(tempDir, lastAccessTime);

					factory.Setting = ZipEntryFactory.TimeSetting.CreateTime;
					entry = factory.MakeDirectoryEntry(tempDir);
					Assert.AreEqual(createTime, entry.DateTime, "Directory create time failure");
					Assert.IsTrue((entry.ExternalFileAttributes & (int)FileAttributes.Directory) == (int)FileAttributes.Directory);

					factory.Setting = ZipEntryFactory.TimeSetting.LastAccessTime;
					entry = factory.MakeDirectoryEntry(tempDir);
					Assert.AreEqual(lastAccessTime, entry.DateTime, "Directory access time failure");

					factory.Setting = ZipEntryFactory.TimeSetting.LastWriteTime;
					entry = factory.MakeDirectoryEntry(tempDir);
					Assert.AreEqual(lastWriteTime, entry.DateTime, "Directory write time failure");
				} finally {
					Directory.Delete(tempDir, true);
				}
			}
		}
	}
}<|MERGE_RESOLUTION|>--- conflicted
+++ resolved
@@ -5,11 +5,7 @@
 using System.Security;
 using System.Text;
 using System.Threading;
-<<<<<<< HEAD
-using ICSharpCode.SharpZipLib.Checksums;
-=======
 using ICSharpCode.SharpZipLib.Checksum;
->>>>>>> d9a25e12
 using ICSharpCode.SharpZipLib.Core;
 using ICSharpCode.SharpZipLib.Tests.TestSupport;
 using ICSharpCode.SharpZipLib.Zip;
@@ -1949,11 +1945,7 @@
 			try {
 				byte[] zipped = ZipZeroLength(data);
 
-<<<<<<< HEAD
-			var returned = o as byte[];
-=======
 				object o = UnZipZeroLength(zipped);
->>>>>>> d9a25e12
 
 				var returned = o as byte[];
 
